# Copyright (c) 2017 Shotgun Software Inc.
#
# CONFIDENTIAL AND PROPRIETARY
#
# This work is provided "AS IS" and subject to the Shotgun Pipeline Toolkit
# Source Code License included in this distribution package. See LICENSE.
# By accessing, using, copying or modifying this work you indicate your
# agreement to the Shotgun Pipeline Toolkit Source Code License. All rights
# not expressly granted therein are reserved by Shotgun Software Inc.

import os
import sgtk

import vrFileIO

HookBaseClass = sgtk.get_hook_baseclass()


class VREDSessionPublishPlugin(HookBaseClass):
    """
    Plugin for publishing an open VRED session.

    This hook relies on functionality found in the base file publisher hook in
    the publish2 app and should inherit from it in the configuration. The hook
    setting for this plugin should look something like this::

        hook: "{self}/publish_file.py:{engine}/tk-multi-publish2/basic/publish_session.py"

    """

    # NOTE: The plugin icon and name are defined by the base file plugin.

    @property
    def description(self):
        """
        Verbose, multi-line description of what the plugin does. This can
        contain simple html for formatting.
        """

        loader_url = "https://help.autodesk.com/view/SGDEV/ENU/?contextId=PC_APP_LOADER"

        return """
            Publishes the file to Flow Production Tracking. A <b>Publish</b> entry
            will be created in Flow Production Tracking which will include a reference
            to the file's current path on disk. If a publish template is configured,
            a copy of the current session will be copied to the publish template
            path which will be the file that is published. Other users will be able
            to access the published file via the <b><a href='%s'>Loader</a></b> so
            long as they have access to the file's location on disk.

            If the session has not been saved, validation will fail and a button
            will be provided in the logging output to save the file.

            <h3>File versioning</h3>
            If the filename contains a version number, the process will bump the
            file to the next version after publishing.

            The <code>version</code> field of the resulting <b>Publish</b> in
            Flow Production Tracking will also reflect the version number
            identified in the filename.
            The basic worklfow recognizes the following version formats by default:

            <ul>
            <li><code>filename.v###.ext</code></li>
            <li><code>filename_v###.ext</code></li>
            <li><code>filename-v###.ext</code></li>
            </ul>

            After publishing, if a version number is detected in the work file, the
            work file will automatically be saved to the next incremental version
            number. For example, <code>filename.v001.ext</code> will be published
            and copied to <code>filename.v002.ext</code>

            If the next incremental version of the file already exists on disk, the
            validation step will produce a warning, and a button will be provided in
            the logging output which will allow saving the session to the next
            available version number prior to publishing.

            <br><br><i>NOTE: any amount of version number padding is supported. for
            non-template based workflows.</i>

            <h3>Overwriting an existing publish</h3>
            In non-template workflows, a file can be published multiple times,
            however only the most recent publish will be available to other users.
            Warnings will be provided during validation if there are previous
            publishes.
            """ % (
            loader_url,
        )

    @property
    def settings(self):
        """
        Dictionary defining the settings that this plugin expects to receive
        through the settings parameter in the accept, validate, publish and
        finalize methods.

        A dictionary on the following form::

            {
                "Settings Name": {
                    "type": "settings_type",
                    "default": "default_value",
                    "description": "One line description of the setting"
            }

        The type string should be one of the data types that toolkit accepts as
        part of its environment configuration.
        """

        # inherit the settings from the base publish plugin
        base_settings = super(VREDSessionPublishPlugin, self).settings or {}

        # settings specific to this class
        vred_publish_settings = {
            "Publish Template": {
                "type": "template",
                "default": None,
                "description": "Template path for published work files. Should"
                "correspond to a template defined in "
                "templates.yml.",
            }
        }

        # update the base settings
        base_settings.update(vred_publish_settings)

        return base_settings

    @property
    def item_filters(self):
        """
        List of item types that this plugin is interested in.

        Only items matching entries in this list will be presented to the
        accept() method. Strings can contain glob patters such as *, for example
        ["maya.*", "file.maya"]
        """
        return ["vred.session"]

    def accept(self, settings, item):
        """
        Method called by the publisher to determine if an item is of any
        interest to this plugin. Only items matching the filters defined via the
        item_filters property will be presented to this method.

        A publish task will be generated for each item accepted here. Returns a
        dictionary with the following booleans:

            - accepted: Indicates if the plugin is interested in this value at
                all. Required.
            - enabled: If True, the plugin will be enabled in the UI, otherwise
                it will be disabled. Optional, True by default.
            - visible: If True, the plugin will be visible in the UI, otherwise
                it will be hidden. Optional, True by default.
            - checked: If True, the plugin will be checked in the UI, otherwise
                it will be unchecked. Optional, True by default.

        :param settings: Dictionary of Settings. The keys are strings, matching
            the keys returned in the settings property. The values are `Setting`
            instances.
        :param item: Item to process

        :returns: dictionary with boolean keys accepted, required and enabled
        """

        # if a publish template is configured, disable context change. This
        # is a temporary measure until the publisher handles context switching
        # natively.
        if settings.get("Publish Template").value:
            item.context_change_allowed = False

        path = vrFileIO.getFileIOFilePath()

        if not path:
            # the session has not been saved before (no path determined).
            # provide a save button. the session will need to be saved before
            # validation will succeed.
            self.logger.warn(
                "The VRED session has not been saved.",
                extra=_get_save_as_action(),
            )

        self.logger.info(
            "VRED '%s' plugin accepted the current VRED session." % (self.name,)
        )
        return {"accepted": True, "checked": True}

    def validate(self, settings, item):
        """
        Validates the given item to check that it is ok to publish. Returns a
        boolean to indicate validity.

        :param settings: Dictionary of Settings. The keys are strings, matching
            the keys returned in the settings property. The values are `Setting`
            instances.
        :param item: Item to process
        :returns: True if item is valid, False otherwise.
        """

        path = vrFileIO.getFileIOFilePath()

        # ---- ensure the session has been saved

        if not path:
            # the session still requires saving. provide a save button.
            # validation fails.
            error_msg = "The VRED session has not been saved."
            self.logger.error(error_msg, extra=_get_save_as_action())
            raise Exception(error_msg)

        # ---- check the session against any attached work template

        # get the path in a normalized state. no trailing separator,
        # separators are appropriate for current os, no double separators,
        # etc.
        path = sgtk.util.ShotgunPath.normalize(path)

        # if the session item has a known work template, see if the path
        # matches. if not, warn the user and provide a way to save the file to
        # a different path
        work_template = item.properties.get("work_template")
        if work_template:
            if not work_template.validate(path):
                error_msg = "The current session does not match the configured work file template."
                self.logger.warning(
                    error_msg,
                    extra={
                        "action_button": {
                            "label": "Save File",
                            "tooltip": "Save the current VRED session to a "
                            "different file name",
                            "callback": sgtk.platform.current_engine().open_save_as_dialog,
                        }
                    },
                )
                raise Exception(error_msg)
            else:
                self.logger.debug("Work template configured and matches session file.")
        else:
            self.logger.debug("No work template configured.")

        # ---- see if the version can be bumped post-publish

        # check to see if the next version of the work file already exists on
        # disk. if so, warn the user and provide the ability to jump to save
        # to that version now
        (next_version_path, version) = self._get_next_version_info(path, item)
        if next_version_path and os.path.exists(next_version_path):

            # determine the next available version_number. just keep asking for
            # the next one until we get one that doesn't exist.
            while os.path.exists(next_version_path):
                (next_version_path, version) = self._get_next_version_info(
                    next_version_path, item
                )

            error_msg = "The next version of this file already exists on disk."
            self.logger.error(
                error_msg,
                extra={
                    "action_button": {
                        "label": "Save to v%s" % (version,),
                        "tooltip": "Save to the next available version number, "
                        "v%s" % (version,),
                        "callback": lambda: self.save_file(next_version_path),
                    }
                },
            )
            raise Exception(error_msg)

        # ---- populate the necessary properties and call base class validation

        # populate the publish template on the item if found
        publish_template_setting = settings.get("Publish Template")
        publish_template = self.parent.engine.get_template_by_name(
            publish_template_setting.value
        )
        if publish_template:
            item.properties["publish_template"] = publish_template

        # set the session path on the item for use by the base plugin validation
        # step. NOTE: this path could change prior to the publish phase.
        item.properties["path"] = path

        # store the item publish version
        item.properties["publish_version"] = self.get_publish_version(settings, item)

        dependencies = self.get_publish_dependencies(settings, item)

        # run the base class validation
        return super(VREDSessionPublishPlugin, self).validate(settings, item)

    def publish(self, settings, item):
        """
        Executes the publish logic for the given item and settings.

        :param settings: Dictionary of Settings. The keys are strings, matching
            the keys returned in the settings property. The values are `Setting`
            instances.
        :param item: Item to process
        """

        # get the publish "mode" stored inside of the root item properties
        bg_processing = item.parent.properties.get("bg_processing", False)
        in_bg_process = item.parent.properties.get("in_bg_process", False)

        # get the path in a normalized state. no trailing separator, separators
        # are appropriate for current os, no double separators, etc.
        session_path = vrFileIO.getFileIOFilePath()
        path = sgtk.util.ShotgunPath.normalize(session_path)

        # ensure the session is saved
        if not bg_processing or (bg_processing and not in_bg_process):
            self.save_file(path)

            # only store the session name if we are using the background publish mode
            if bg_processing and "session_path" not in item.parent.properties:
                item.parent.properties["session_path"] = path
                item.parent.properties[
                    "session_name"
                ] = "VRED Session - {task_name}, {entity_type} {entity_name} - {file_name}".format(
                    task_name=item.context.task["name"],
                    entity_type=item.context.entity["type"],
                    entity_name=item.context.entity["name"],
                    file_name=os.path.basename(path),
                )

        # update the item with the saved session path
        item.properties["path"] = path

        if not bg_processing or (bg_processing and in_bg_process):

            # let the base class register the publish
            super(VREDSessionPublishPlugin, self).publish(settings, item)

    def finalize(self, settings, item):
        """
        Execute the finalization pass. This pass executes once all the publish
        tasks have completed, and can for example be used to version up files.

        :param settings: Dictionary of Settings. The keys are strings, matching
            the keys returned in the settings property. The values are `Setting`
            instances.
        :param item: Item to process
        """

        # get the publish "mode" stored inside of the root item properties
        bg_processing = item.parent.properties.get("bg_processing", False)
        in_bg_process = item.parent.properties.get("in_bg_process", False)

        if not bg_processing or (bg_processing and in_bg_process):
            # do the base class finalization
            super(VREDSessionPublishPlugin, self).finalize(settings, item)

        # bump the session file to the next version
        if not bg_processing or (bg_processing and not in_bg_process):
            self._save_to_next_version(item.properties["path"], item, self.save_file)

    def get_publish_dependencies(self, settings, item):
        """
        Get publish dependencies for the supplied settings and item.

        :param settings: This plugin instance's configured settings
        :param item: The item to determine the publish template for

        :return: A list of file paths representing the dependencies to store in
            PTR for this publish
        """

        publish_dependencies = item.local_properties.get("publish_dependencies")
        if publish_dependencies:
            return publish_dependencies

        dependencies = super(VREDSessionPublishPlugin, self).get_publish_dependencies(
            settings, item
        )

        # Add any referenced wire files the the list of dependencies for this file. If wire
<<<<<<< HEAD
        # files are not ShotGrid managed files, then these will not be included at publish time
        found_references = False
=======
        # files are not Flow Production Tracking managed files, then these will not be included at publish time
>>>>>>> 90718656
        breakdown2_app = self.parent.engine.apps.get("tk-multi-breakdown2")
        if breakdown2_app:
            # Use the Breakdown2 api to do the work for us to find references
            try:
                manager = breakdown2_app.create_breakdown_manager()
                scene_objects = manager.get_scene_objects()
                for scene_object in scene_objects:
                    file_path = scene_object.get("path")
                    if not file_path:
                        continue
                    file_name = os.path.basename(file_path)
                    if os.path.splitext(file_name)[1].lower() == ".wire":
                        dependencies.append(file_path)
                # Indicate that references were found (even if there were none) to avoid
                # trying to find references again with the manual method
                found_references = True
            except Exception:
                # Failed to find references, fall back to manual method
                pass

        if not found_references:
            # Manually find references
            vredpy = self.parent.engine.vredpy
            for r in vredpy.vrReferenceService.getSceneReferences():
                has_parent = vredpy.vrReferenceService.getParentReferences(r)
                if has_parent:
                    continue
                if r.hasSmartReference():
                    file_path = r.getSmartPath()
                elif r.hasSourceReference():
                    file_path = r.getSourcePath()
                else:
                    continue
                file_name = os.path.basename(file_path)
                if os.path.splitext(file_name)[1].lower() == ".wire":
                    dependencies.append(file_path)

        # Stash the publish dependencies on the item so we don't have to do this again
        item.local_properties["publish_dependencies"] = dependencies
        return dependencies

    def save_file(self, path):
        """
        A callback for saving a file.

        :param path: the file path to save.
        """

        self.parent.engine.save_current_file(path)


def _get_save_as_action():
    """Simple helper for returning a log action to show the "File Save As" dialog"""
    return {
        "action_button": {
            "label": "Save As...",
            "tooltip": "Save the current session",
            "callback": sgtk.platform.current_engine().open_save_as_dialog,
        }
    }<|MERGE_RESOLUTION|>--- conflicted
+++ resolved
@@ -377,12 +377,8 @@
         )
 
         # Add any referenced wire files the the list of dependencies for this file. If wire
-<<<<<<< HEAD
-        # files are not ShotGrid managed files, then these will not be included at publish time
+        # files are not Flow Production Tracking managed files, then these will not be included at publish time
         found_references = False
-=======
-        # files are not Flow Production Tracking managed files, then these will not be included at publish time
->>>>>>> 90718656
         breakdown2_app = self.parent.engine.apps.get("tk-multi-breakdown2")
         if breakdown2_app:
             # Use the Breakdown2 api to do the work for us to find references
