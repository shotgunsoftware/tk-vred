--- conflicted
+++ resolved
@@ -81,15 +81,9 @@
         # create an item representing the current VRED session
         item = self.collect_current_vred_session(settings, parent_item)
 
-<<<<<<< HEAD
         # look at the render folder to find rendered images on disk
         self.collect_rendered_images(item)
-        # self._collect_session_renders(item)
-        self._collect_geometries(item, path)
-=======
-        self._collect_session_renders(item)
         self.collect_geometry_nodes(item)
->>>>>>> aed2f6c5
 
     def collect_current_vred_session(self, settings, parent_item):
         """
@@ -172,7 +166,6 @@
             self.logger.info("Render folder doesn't exist on disk. Skip image collection.")
             return
 
-<<<<<<< HEAD
         # build the pattern we'll use to collect all the images on disk
         # corresponding to the current render path
         file_name, file_ext = os.path.splitext(os.path.basename(render_path))
@@ -242,16 +235,6 @@
                 item.name = "%s (Render Pass: %s)" % (item.name, rd["render_pass"])
 
     def _collect_geometries(self, parent_item, parent_path):
-=======
-        for file_name in files:
-            path = os.path.join(base_dir, file_name)
-            item = super(VREDSessionCollector, self)._collect_file(parent_item, path)
-            item.type = "vred.session.renders"
-            item.name = file_name
-            item.display_type = "VRED Session Render"
-
-    def collect_geometry_nodes(self, parent_item):
->>>>>>> aed2f6c5
         """
         Creates items for session geometry to be exported.
 
