--- conflicted
+++ resolved
@@ -72,25 +72,10 @@
 
         return collector_settings
 
-<<<<<<< HEAD
-    @staticmethod
-    def context_has_material_entity(context):
-        """Return True if the item has a material context."""
-
-        if not context:
-            return False
-
-        entity = context.entity
-        if not entity:
-            return False
-
-        return entity.get("type") == "CustomNonProjectEntity01"
-=======
     @property
     def vredpy(self):
         """Get the VRED api module."""
         return self.parent.engine.vredpy
->>>>>>> 560b2ac5
 
     def process_current_session(self, settings, parent_item):
         """
@@ -104,7 +89,6 @@
         item = self.collect_current_vred_session(settings, parent_item)
 
         # Collect the materail items for Material context
-        # if self.context_has_material_entity(item.context):
         self.collect_materials(item)
 
         # look at the render folder to find rendered images on disk
@@ -278,7 +262,6 @@
             if rd["render_pass"]:
                 item.name = "%s (Render Pass: %s)" % (item.name, rd["render_pass"])
 
-<<<<<<< HEAD
     def collect_materials(self, session_item):
         """
         Creates an item that represents the current VRED session materials.
@@ -324,7 +307,6 @@
             material_node_item.set_icon_from_path(material_icon_path)
 
         return material_group_item
-=======
     def _get_thumbnail_pixmap(self):
         """
         Generate a thumbnail from the current VRED viewport.
@@ -352,5 +334,4 @@
             except:
                 pass
 
-        return pixmap
->>>>>>> 560b2ac5
+        return pixmap