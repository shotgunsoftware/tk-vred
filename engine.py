# -*- coding: utf-8 -*-

# Copyright (c) 2015 Shotgun Software Inc.
# CONFIDENTIAL AND PROPRIETARY
#
# This work is provided "AS IS" and subject to the Shotgun Pipeline Toolkit
# Source Code License included in this distribution package. See LICENSE.
# By accessing, using, copying or modifying this work you indicate your
# agreement to the Shotgun Pipeline Toolkit Source Code License. All rights
# not expressly granted therein are reserved by Shotgun Software Inc.
import logging
import os
import sgtk
from tank_vendor import six

import vrController
import vrFileDialog
import vrFileIO
import vrRenderSettings
import vrScenegraph


class VREDEngine(sgtk.platform.Engine):
    """
    A VRED engine for Shotgun Toolkit.
    """

    def __init__(self, tk, context, engine_instance_name, env):
        """
        Class Constructor
        """
        self._tk_vred = None
        self._menu_generator = None

        super(VREDEngine, self).__init__(tk, context, engine_instance_name, env)

    def post_context_change(self, old_context, new_context):
        """
        Runs after a context change has occurred.

        :param old_context: The previous context.
        :param new_context: The current context.
        """

        self.logger.debug("{}: Post context change...".format(self))

        # Rebuild the menu on context change.
        self.menu_generator.create_menu()

    def pre_app_init(self):
        """
        Sets up the engine into an operational state. This method called before
        any apps are loaded.
        """

        self.logger.debug("{}: Initializing...".format(self))

        # unicode characters returned by the shotgun api need to be converted
        # to display correctly in all of the app windows
        # tell QT to interpret C strings as utf-8
        from sgtk.platform.qt import QtCore, QtGui

        utf8 = QtCore.QTextCodec.codecForName("utf-8")
        QtCore.QTextCodec.setCodecForCStrings(utf8)
        self.logger.debug("set utf-8 codec for widget text")

        # import python/tk_vred module
        self._tk_vred = self.import_module("tk_vred")

<<<<<<< HEAD
=======
        # init operations
        self.operations = self._tk_vred.VREDOperations(engine=self)

>>>>>>> 845972ab
        # check for version compatibility
        vred_version = int(vrController.getVredVersionYear())
        self.logger.debug("Running VRED version {}".format(vred_version))
        if vred_version > self.get_setting("compatibility_dialog_min_version", 2021):
            msg = (
                "The Shotgun Pipeline Toolkit has not yet been fully tested with VRED {version}. "
                "You can continue to use the Toolkit but you may experience bugs or "
                "instability.  Please report any issues you see to support@shotgunsoftware.com".format(
                    version=vred_version
                )
            )
            self.logger.warning(msg)
            QtGui.QMessageBox.warning(
                self._get_dialog_parent(), "Warning - Shotgun Pipeline Toolkit!", msg,
            )

    def post_app_init(self):
        """
        Runs after all apps have been initialized.
        """

        self.logger.debug("{}: Post Initializing...".format(self))

        # Init menu
        self.menu_generator.create_menu(clean_menu=False)

        # Run a series of app instance commands at startup.
        self._run_app_instance_commands()

    def destroy_engine(self):
        """
        Called when the engine should tear down itself and all its apps.
        """
        self.logger.debug("{}: Destroying...".format(self))

        # Clean up the menu and clear the menu generator
        self.menu_generator.clean_menu()
        self._menu_generator = None

        # Close all Shotgun app dialogs that are still opened since
        # some apps do threads cleanup in their onClose event handler
        # Note that this function is called when the engine is restarted (through "Reload Engine and Apps")

        # Important: Copy the list of dialogs still opened since the call to close() will modify created_qt_dialogs
        dialogs_still_opened = self.created_qt_dialogs[:]

        for dialog in dialogs_still_opened:
            dialog.close()

    @property
    def context_change_allowed(self):
        """
        Specifies that context changes are allowed by the engine.
        """
        return True

<<<<<<< HEAD
    @property
    def menu_generator(self):
        """
        Menu generator to help the engine manage the Shotgun menu in VRED.
        """
        if self._menu_generator is None:
            self._menu_generator = self._tk_vred.VREDMenuGenerator(engine=self)

        return self._menu_generator

=======
>>>>>>> 845972ab
    def _get_dialog_parent(self):
        """
        Get the QWidget parent for all dialogs created through show_dialog & show_modal.
        """

        from sgtk.platform.qt import QtGui
        from shiboken2 import wrapInstance
        import vrVredUi

        if six.PY2:
            window = wrapInstance(
                long(vrVredUi.getMainWindow()), QtGui.QMainWindow  # noqa
            )
        else:
            window = wrapInstance(int(vrVredUi.getMainWindow()), QtGui.QMainWindow)

        return window

    def _run_app_instance_commands(self):
        """
        Runs the series of app instance commands listed in the 'run_at_startup' setting
        of the environment configuration yaml file.
        """

        # Build a dictionary mapping app instance names to dictionaries of commands they registered with the engine.
        app_instance_commands = {}
        for (command_name, value) in self.commands.items():
            app_instance = value["properties"].get("app")
            if app_instance:
                # Add entry 'command name: command function' to the command dictionary of this app instance.
                command_dict = app_instance_commands.setdefault(
                    app_instance.instance_name, {}
                )
                command_dict[command_name] = value["callback"]

        commands_to_run = []
        # Run the series of app instance commands listed in the 'run_at_startup' setting.
        for app_setting_dict in self.get_setting("run_at_startup", []):

            app_instance_name = app_setting_dict["app_instance"]
            # Menu name of the command to run or '' to run all commands of the given app instance.
            setting_command_name = app_setting_dict["name"]

            # Retrieve the command dictionary of the given app instance.
            command_dict = app_instance_commands.get(app_instance_name)

            if command_dict is None:
                self.logger.warning(
                    "{engine_name} configuration setting 'run_at_startup' requests app '{app_name}' that is not installed.".format(
                        engine_name=self.name, app_name=app_instance_name
                    )
                )
            else:
                if not setting_command_name:
                    # Run all commands of the given app instance.
                    for (command_name, command_function) in command_dict.items():
                        self.logger.debug(
                            "{engine_name} startup running app '{app_name}' command '{cmd_name}'.".format(
                                engine_name=self.name,
                                app_name=app_instance_name,
                                cmd_name=command_name,
                            )
                        )
                        commands_to_run.append(command_function)
                else:
                    # Run the command whose name is listed in the 'run_at_startup' setting.
                    command_function = command_dict.get(setting_command_name)
                    if command_function:
                        self.logger.debug(
                            "{engine_name} startup running app '{app_name}' command '{cmd_name}'.".format(
                                engine_name=self.name,
                                app_name=app_instance_name,
                                cmd_name=setting_command_name,
                            )
                        )
                        commands_to_run.append(command_function)
                    else:
                        known_commands = ", ".join(
                            "'{}'".format(name) for name in command_dict
                        )
                        self.logger.warning(
                            "{engine_name} configuration setting 'run_at_startup' requests app '{app_name}' unknown command '{cmd_name}'. "
                            "Known commands: {known_cmds}".format(
                                engine_name=self.name,
                                app_name=app_instance_name,
                                cmd_name=setting_command_name,
                                known_cmds=known_commands,
                            )
                        )

        # no commands to run. just bail
        if not commands_to_run:
            return

        # finally, run the commands
        for command in commands_to_run:
            command()

    #####################################################################################
    # Logging

    def _emit_log_message(self, handler, record):
        """
        Called by the engine to log messages in VRED Terminal.
        All log messages from the toolkit logging namespace will be passed to this method.

        :param handler: Log handler that this message was dispatched from.
                        Its default format is "[levelname basename] message".
        :type handler: :class:`~python.logging.LogHandler`
        :param record: Standard python logging record.
        :type record: :class:`~python.logging.LogRecord`
        """

        msg = handler.format(record)

        if record.levelno < logging.WARNING:
            vrController.vrLogInfo(msg)
        elif record.levelno < logging.ERROR:
            vrController.vrLogWarning(msg)
        else:
            vrController.vrLogError(msg)

    ##########################################################################################
    # panel support

    def show_panel(self, panel_id, title, bundle, widget_class, *args, **kwargs):
        """
        Docks an app widget in a VRED panel.

        :param panel_id: Unique identifier for the panel, as obtained by register_panel().
        :param title: The title of the panel
        :param bundle: The app, engine or framework object that is associated with this window
        :param widget_class: The class of the UI to be constructed. This must derive from QWidget.

        Additional parameters specified will be passed through to the widget_class constructor.

        :returns: the created widget_class instance
        """
        from sgtk.platform.qt import QtGui, QtCore

        self.logger.debug("Begin showing panel {}".format(panel_id))

        # If the widget already exists, do not rebuild it but be sure to display it
        for widget in QtGui.QApplication.allWidgets():
            if widget.objectName() == panel_id:
                widget.show()
                return widget

        # As VRED doesn't have a method inside it's API to dock widget, we need to create one by hand,
        # parent it to the main window and display the app widget inside
        parent = self._get_dialog_parent()

        dock_widget = QtGui.QDockWidget(parent=parent)
        dock_widget.setObjectName(panel_id)

        widget_instance = widget_class(*args, **kwargs)
        widget_instance.setParent(dock_widget)
        self._apply_external_styleshet(bundle, widget_instance)

        dock_widget.setWidget(widget_instance)
        dock_widget.show()

        parent.addDockWidget(QtCore.Qt.RightDockWidgetArea, dock_widget)

        return widget_instance

    #####################################################################################
    # VRED File IO

    def open_save_as_dialog(self):
        """
        Opens a file dialog and lets the user choose a filename and then save the supplied
        project to that path.
        """
        path = vrFileDialog.getSaveFileName(
            caption="Save As", filename="", filter=["VRED Project Binary (*.vpb)"],
        )

        if path:
            self.save_current_file(path)

    def save_current_file(self, file_path):
        """
        Save the current project as a file.

        :param file_path: the name of the project file.
        """

        self.logger.debug("Save File:  {}".format(file_path))

        vrFileIO.save(file_path)

        if not os.path.exists(six.ensure_str(str(file_path))):
            msg = "VRED Failed to save file {}".format(file_path)
            self.logger.error(msg)
            raise Exception(msg)

    def set_render_path(self, file_path=None):
        """
        Prepare render path when the file is selected or saved.

        :param file_path: the name of the file.
        """

        self.logger.debug("Set render path for file:  {}".format(file_path))

        render_template = self.get_template_by_name(self.get_setting("render_template"))
        if not render_template:
            self.logger.debug("Couldn't get render template from engine settings")
            return

        if file_path is None:
            file_path = vrFileIO.getFileIOFilePath()
            if file_path is None:
                self.logger.debug("Couldn't get current scene path")
                return

        work_template = self.sgtk.template_from_path(file_path)
        if not work_template:
            self.logger.debug(
                "Couldn't find a template which match the current scene path"
            )
            return
        template_fields = work_template.get_fields(file_path)

        # update the template fields with the context ones to be sure to have all the required fields
        context_fields = self.context.as_template_fields(render_template)
        for k in context_fields:
            if k not in template_fields.keys():
                template_fields[k] = context_fields[k]

        missing_keys = render_template.missing_keys(template_fields, skip_defaults=True)
        if missing_keys:
            self.logger.debug(
                "Couldn't resolve render path from template: missing keys {}".format(
                    missing_keys
                )
            )
            return

        render_path = render_template.apply_fields(template_fields)

        # be sure the render folder is created
        render_folder = os.path.dirname(render_path)
        if not os.path.isdir(render_folder):
            os.makedirs(render_folder)

        vrRenderSettings.setRenderFilename(render_path)<|MERGE_RESOLUTION|>--- conflicted
+++ resolved
@@ -67,12 +67,6 @@
         # import python/tk_vred module
         self._tk_vred = self.import_module("tk_vred")
 
-<<<<<<< HEAD
-=======
-        # init operations
-        self.operations = self._tk_vred.VREDOperations(engine=self)
-
->>>>>>> 845972ab
         # check for version compatibility
         vred_version = int(vrController.getVredVersionYear())
         self.logger.debug("Running VRED version {}".format(vred_version))
@@ -129,19 +123,6 @@
         """
         return True
 
-<<<<<<< HEAD
-    @property
-    def menu_generator(self):
-        """
-        Menu generator to help the engine manage the Shotgun menu in VRED.
-        """
-        if self._menu_generator is None:
-            self._menu_generator = self._tk_vred.VREDMenuGenerator(engine=self)
-
-        return self._menu_generator
-
-=======
->>>>>>> 845972ab
     def _get_dialog_parent(self):
         """
         Get the QWidget parent for all dialogs created through show_dialog & show_modal.
