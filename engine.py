# Copyright (c) 2020 Autodesk Inc.
# CONFIDENTIAL AND PROPRIETARY
#
# This work is provided "AS IS" and subject to the Shotgun Pipeline Toolkit
# Source Code License included in this distribution package. See LICENSE.
# By accessing, using, copying or modifying this work you indicate your
# agreement to the Shotgun Pipeline Toolkit Source Code License. All rights
# not expressly granted therein are reserved by Autodesk Inc.

import logging
import os
import re

import sgtk
from tank_vendor import six

try:
    import builtins

    builtins.vrFileIOService = vrFileIOService
except ImportError:
    import __builtin__

    try:
        __builtin__.vrFileIOService = vrFileIOService
    except NameError:
        vrFileIOService = False

import vrController
import vrFileDialog
import vrFileIO
import vrRenderSettings


class VREDEngine(sgtk.platform.Engine):
    """
    A VRED engine for Shotgun Toolkit.
    """

    def __init__(self, tk, context, engine_instance_name, env):
        """
        Class Constructor
        """
        self._tk_vred = None
        self._menu_generator = None
        self._dock_widgets = {}

        super(VREDEngine, self).__init__(tk, context, engine_instance_name, env)

    def post_context_change(self, old_context, new_context):
        """
        Runs after a context change has occurred.

        :param old_context: The previous context.
        :param new_context: The current context.
        """

        self.logger.debug("{}: Post context change...".format(self))

        # Rebuild the menu on context change.
        self.menu_generator.create_menu()

    def pre_app_init(self):
        """
        Sets up the engine into an operational state. This method called before
        any apps are loaded.
        """

        self.logger.debug("{}: Initializing...".format(self))

        # unicode characters returned by the shotgun api need to be converted
        # to display correctly in all of the app windows
        # tell QT to interpret C strings as utf-8
        from sgtk.platform.qt import QtCore, QtGui

        utf8 = QtCore.QTextCodec.codecForName("utf-8")
        QtCore.QTextCodec.setCodecForCStrings(utf8)
        self.logger.debug("set utf-8 codec for widget text")

        # Temporarily monkey patch QToolButton and QMenu to resolve a Qt 5.15.0 bug (seems that it will fixed in 5.15.1)
        # where QToolButton menu will open only on primary screen.
        self._monkey_patch_qtoolbutton()
        self._monkey_patch_qmenu()

        # import python/tk_vred module
        self._tk_vred = self.import_module("tk_vred")

        # check for version compatibility
        vred_version = int(vrController.getVredVersionYear())
        self.logger.debug("Running VRED version {}".format(vred_version))
        if vred_version > self.get_setting("compatibility_dialog_min_version", 2021):
            msg = (
                "The SG Pipeline Toolkit has not yet been fully tested with VRED {version}. "
                "You can continue to use the Toolkit but you may experience bugs or "
                "instability.  Please report any issues you see to {support_url}".format(
                    version=vred_version, support_url=sgtk.support_url
                )
            )
            self.logger.warning(msg)
            QtGui.QMessageBox.warning(
                self._get_dialog_parent(),
                "Warning - SG Pipeline Toolkit!",
                msg,
            )

    def post_app_init(self):
        """
        Runs after all apps have been initialized.
        """

        self.logger.debug("{}: Post Initializing...".format(self))

        # Init menu
        self.menu_generator.create_menu(clean_menu=False)

        # Run a series of app instance commands at startup.
        self._run_app_instance_commands()

    def destroy_engine(self):
        """
        Called when the engine should tear down itself and all its apps.
        """
        self.logger.debug("{}: Destroying...".format(self))

        # Clean up the menu and clear the menu generator
        self.menu_generator.clean_menu()
        self._menu_generator = None

        for widget in self._dock_widgets.values():
            widget.deleteLater()
            widget = None
        self._dock_widgets.clear()

        # Close all Shotgun app dialogs that are still opened since
        # some apps do threads cleanup in their onClose event handler
        # Note that this function is called when the engine is restarted (through "Reload Engine and Apps")

        # Important: Copy the list of dialogs still opened since the call to close() will modify created_qt_dialogs
        dialogs_still_opened = self.created_qt_dialogs[:]

        for dialog in dialogs_still_opened:
            dialog.close()

    @property
    def context_change_allowed(self):
        """
        Specifies that context changes are allowed by the engine.
        """
        return True

    @property
    def menu_generator(self):
        """
        Menu generator to help the engine manage the Shotgun menu in VRED.
        """
        if self._menu_generator is None:
            self._menu_generator = self._tk_vred.VREDMenuGenerator(engine=self)

        return self._menu_generator

    def _get_dialog_parent(self):
        """
        Get the QWidget parent for all dialogs created through show_dialog & show_modal.
        """

        from sgtk.platform.qt import QtGui
        from shiboken2 import wrapInstance
        import vrVredUi

        if six.PY2:
            window = wrapInstance(
                long(vrVredUi.getMainWindow()), QtGui.QMainWindow  # noqa
            )
        else:
            window = wrapInstance(int(vrVredUi.getMainWindow()), QtGui.QMainWindow)

        return window

    def _run_app_instance_commands(self):
        """
        Runs the series of app instance commands listed in the 'run_at_startup' setting
        of the environment configuration yaml file.
        """

        # Build a dictionary mapping app instance names to dictionaries of commands they registered with the engine.
        app_instance_commands = {}
        for (command_name, value) in self.commands.items():
            app_instance = value["properties"].get("app")
            if app_instance:
                # Add entry 'command name: command function' to the command dictionary of this app instance.
                command_dict = app_instance_commands.setdefault(
                    app_instance.instance_name, {}
                )
                command_dict[command_name] = value["callback"]

        commands_to_run = []
        # Run the series of app instance commands listed in the 'run_at_startup' setting.
        for app_setting_dict in self.get_setting("run_at_startup", []):

            app_instance_name = app_setting_dict["app_instance"]
            # Menu name of the command to run or '' to run all commands of the given app instance.
            setting_command_name = app_setting_dict["name"]

            # Retrieve the command dictionary of the given app instance.
            command_dict = app_instance_commands.get(app_instance_name)

            if command_dict is None:
                self.logger.warning(
                    "{engine_name} configuration setting 'run_at_startup' requests app '{app_name}' that is not installed.".format(
                        engine_name=self.name, app_name=app_instance_name
                    )
                )
            else:
                if not setting_command_name:
                    # Run all commands of the given app instance.
                    for (command_name, command_function) in command_dict.items():
                        self.logger.debug(
                            "{engine_name} startup running app '{app_name}' command '{cmd_name}'.".format(
                                engine_name=self.name,
                                app_name=app_instance_name,
                                cmd_name=command_name,
                            )
                        )
                        commands_to_run.append(command_function)
                else:
                    # Run the command whose name is listed in the 'run_at_startup' setting.
                    command_function = command_dict.get(setting_command_name)
                    if command_function:
                        self.logger.debug(
                            "{engine_name} startup running app '{app_name}' command '{cmd_name}'.".format(
                                engine_name=self.name,
                                app_name=app_instance_name,
                                cmd_name=setting_command_name,
                            )
                        )
                        commands_to_run.append(command_function)
                    else:
                        known_commands = ", ".join(
                            "'{}'".format(name) for name in command_dict
                        )
                        self.logger.warning(
                            "{engine_name} configuration setting 'run_at_startup' requests app '{app_name}' unknown command '{cmd_name}'. "
                            "Known commands: {known_cmds}".format(
                                engine_name=self.name,
                                app_name=app_instance_name,
                                cmd_name=setting_command_name,
                                known_cmds=known_commands,
                            )
                        )

        # no commands to run. just bail
        if not commands_to_run:
            return

        # finally, run the commands
        for command in commands_to_run:
            command()

    def _monkey_patch_qtoolbutton(self):
        """
        Temporary method to monkey patch the QToolButton to fix opening a QToolButton
        menu on the correct screen (Qt 5.15.0 bug QTBUG-84462).
        """

        from sgtk.platform.qt import QtGui

        class QToolButtonPatch(QtGui.QToolButton):
            """
            A QToolButton object with the exception of modifying the setMenu and
            addAction methods.
            """

            # Define QToolButtonPatch class field for menu that will be created to
            # hold any actions added to the QToolButtonPatch, without a menu object.
            _patch_menu = None

            def setMenu(self, menu):
                """
                Override the setMenu method to link the QToolButton to the menu. The menu
                will need to know which QToolButton it is being opened from on the showEvent
                inorder to repositiong itself correctly to the button.
                :param menu: A QMenu object to set for this button.
                """
                menu.patch_toolbutton = self
                super(QToolButtonPatch, self).setMenu(menu)

            def addAction(self, action):
                """
                Override the addAction method to create a QMenu object here, that will hold
                any button menu actions. Normally, the QMenu object would be created on show,
                in the C++ source QToolButton::popupTimerDone(), but since we've monkey patched
                the QMenu object, we need to create it on the Python side to make sure we use our
                QMenuPatch object instead of QMenu.
                :param action: The QAction object to add to our QToolButton menu.
                """

                if self.menu() is None:
                    self._patch_menu = QtGui.QMenu()
                    self.setMenu(self._patch_menu)

                self.menu().addAction(action)

        # All QToolButtons will now be a QToolButtonPatch.
        QtGui.QToolButton = QToolButtonPatch

    def _monkey_patch_qmenu(self):
        """
        Temporary method to monkey patch the QMenu to fix opening a QToolButton menu on
        the correct screen (Qt 5.15.0 bug QTBUG-84462).
        """

        from sgtk.platform.qt import QtCore, QtGui

        class QMenuPatch(QtGui.QMenu):
            """
            A QMenu object with the exception of modifying the showEvent method.
            """

            def showEvent(self, event):
                """
                Override the showEvent method in order to reposition the menu correctly.
                """

                # Only apply menu position patch for menus that are shown from QToolButtons.
                fix_menu_pos = hasattr(self, "patch_toolbutton") and isinstance(
                    self.patch_toolbutton, QtGui.QToolButton
                )

                if fix_menu_pos:
                    # Get the orientation for the menu.
                    horizontal = True
                    if isinstance(self.patch_toolbutton.parentWidget(), QtGui.QToolBar):
                        if (
                            self.patch_toolbutton.parentWidget().orientation()
                            == QtCore.Qt.Vertical
                        ):
                            horizontal = False

                    # Get the correct position for the menu.
                    initial_pos = self.position_menu(
                        horizontal, self.sizeHint(), self.patch_toolbutton
                    )

                    # Save the geometry of the menu, we will need to re-set the geometry after
                    # the menu is shown to make sure the menu size is correct.
                    rect = QtCore.QRect(initial_pos, self.size())

                    # Move the menu to the correct position before the show event.
                    self.move(initial_pos)

                super(QMenuPatch, self).showEvent(event)

                if fix_menu_pos:
                    # Help correct the size of the menu.
                    self.setGeometry(rect)

            def position_menu(self, horizontal, size_hint, toolbutton):
                """
                This method is copied from the C++ source qtoolbutton.cpp in Qt 5.15.1 fix version.
                :param horizontal: The orientation of the QToolBar that the menu is shown for. This
                should be True if the menu is not in a QToolBar.
                :param size_hint: The QSize size hint for this menu.
                :param toolbutton: The QToolButtonPatch object that this menu is shown for. Used to
                positiong the menu correctly.
                """

                point = QtCore.QPoint()

                rect = toolbutton.rect()
                desktop = QtGui.QApplication.desktop()
                screen = desktop.availableGeometry(
                    toolbutton.mapToGlobal(rect.center())
                )

                if horizontal:
                    if toolbutton.isRightToLeft():
                        if (
                            toolbutton.mapToGlobal(QtCore.QPoint(0, rect.bottom())).y()
                            + size_hint.height()
                            <= screen.bottom()
                        ):
                            point = toolbutton.mapToGlobal(rect.bottomRight())

                        else:
                            point = toolbutton.mapToGlobal(
                                rect.topRight() - QtCore.QPoint(0, size_hint.height())
                            )

                        point.setX(point.x() - size_hint.width())

                    else:
                        if (
                            toolbutton.mapToGlobal(QtCore.QPoint(0, rect.bottom())).y()
                            + size_hint.height()
                            <= screen.bottom()
                        ):
                            point = toolbutton.mapToGlobal(rect.bottomLeft())

                        else:
                            point = toolbutton.mapToGlobal(
                                rect.topLeft() - QtCore.QPoint(0, size_hint.height())
                            )

                else:
                    if toolbutton.isRightToLeft():

                        if (
                            toolbutton.mapToGlobal(QtCore.QPoint(rect.left(), 0)).x()
                            - size_hint.width()
                            <= screen.x()
                        ):
                            point = toolbutton.mapToGlobal(rect.topRight())

                        else:
                            point = toolbutton.mapToGlobal(rect.topLeft())
                            point.setX(point.x() - size_hint.width())

                    else:
                        if (
                            toolbutton.mapToGlobal(QtCore.QPoint(rect.right(), 0)).x()
                            + size_hint.width()
                            <= screen.right()
                        ):
                            point = toolbutton.mapToGlobal(rect.topRight())

                        else:
                            point = toolbutton.mapToGlobal(
                                rect.topLeft() - QtCore.QPoint(size_hint.width(), 0)
                            )

                point.setX(
                    max(
                        screen.left(),
                        min(point.x(), screen.right() - size_hint.width()),
                    )
                )
                point.setY(point.y() + 1)
                return point

        # All QMenus will now be a QMenuPatch
        QtGui.QMenu = QMenuPatch

    #####################################################################################
    # Logging

    def _emit_log_message(self, handler, record):
        """
        Called by the engine to log messages in VRED Terminal.
        All log messages from the toolkit logging namespace will be passed to this method.

        :param handler: Log handler that this message was dispatched from.
                        Its default format is "[levelname basename] message".
        :type handler: :class:`~python.logging.LogHandler`
        :param record: Standard python logging record.
        :type record: :class:`~python.logging.LogRecord`
        """

        # For Python2, make sure the msg passed to VRED C++ API is indeed a Python
        # string (and not unicode, which may be the case if any string concatenation
        # was performed on the msg).
        msg = str(handler.format(record))

        if record.levelno < logging.WARNING:
            vrController.vrLogInfo(msg)
        elif record.levelno < logging.ERROR:
            vrController.vrLogWarning(msg)
        else:
            vrController.vrLogError(msg)

    ##########################################################################################
    # panel support

    def show_panel(self, panel_id, title, bundle, widget_class, *args, **kwargs):
        """
        Docks an app widget in a VRED panel.

        :param panel_id: Unique identifier for the panel, as obtained by register_panel().
        :param title: The title of the panel
        :param bundle: The app, engine or framework object that is associated with this window
        :param widget_class: The class of the UI to be constructed. This must derive from QWidget.

        Additional parameters specified will be passed through to the widget_class constructor.

        :returns: the created widget_class instance
        """
        from sgtk.platform.qt import QtGui

        self.logger.debug("Begin showing panel {}".format(panel_id))

        # If the widget already exists, do not reuse it since it is not guaranteed
        # to be in a valid state (e.g. on reload/restart the ShotgunPanel widget
        # will be partially cleaned up and will error if attempted to be reused).
        # Mark the widget for deletion so that the Id does not clash with the
        # newly created widget with the same Id.
        for widget in QtGui.QApplication.allWidgets():
            if widget.objectName() == panel_id:
                widget.deleteLater()
                widget = None
                break

        if not self.has_ui:
            self.log_error(
                "Sorry, this environment does not support UI display! Cannot show "
                "the requested window '{}'.".format(title)
            )
            return None

        # Create a dialog with the panel widget -- the dialog itself is not needed
        # to display the docked widget but it is responsible for cleaning up the widget.
        # The dialog also applies desired styling to the widget.
        _, widget = self._create_dialog_with_widget(
            title, bundle, widget_class, *args, **kwargs
        )

        self.show_dock_widget(panel_id, title, widget)

        # Return the widget created by the method, _create_dialog_with_widget, since this will
        # have the widget_class type expected by the caller. This widget represents the panel
        # so it should have the object name set to the panel_id
        widget.setObjectName(panel_id)
        return widget

    def show_dock_widget(self, panel_id, title, widget, dock_area=None):
        """
        Create a dock widget managed by the VRED engine, if one has not yet been created. Set the
        widget to show in the dock widget and add it to the VRED dock area.

        :param title: The title of the dock widget window.
        :param widget: The QWidget to show in the dock widget.
        :param dock_area: The dock widget area (e.g. QtCore.Qt.RightDockWidgetArea).
        """
<<<<<<< HEAD
        from sgtk.platform.qt import QtCore, QtGui
=======
>>>>>>> 164ec110

        dock_widget = self._dock_widgets.get(panel_id, None)

        if dock_widget is None:
            dock_widget = self._tk_vred.DockWidget(
                title,
                self._get_dialog_parent(),
                panel_id,
                widget,
                self.menu_generator.root_menu
                is not None,  # closable if there is a menu to reopen it
                dock_area,
            )
            dock_widget.setMinimumWidth(400)
            self._dock_widgets[panel_id] = dock_widget

<<<<<<< HEAD
        dock_widget.setWindowTitle(title)
        dock_widget.setWidget(widget)

        # VRED does not have a Python API method to dock a widget, so we need to create a dock widget
        # and dock it to the VRED main window.
        parent = self._get_dialog_parent()
        parent.addDockWidget(dock_area, dock_widget)
        parent.resizeDocks([dock_widget], [0], QtCore.Qt.Vertical)
=======
        else:
            dock_widget.reinitialize(title, widget)
>>>>>>> 164ec110

        dock_widget.show()

    #####################################################################################
    # VRED File IO

    def has_unsaved_changes(self):
        """
        Return True if the current scene has unsaved changes, otherwise False.
        The VRED API does not currently have an endpoint to check for unsaved changes,
        so to determine whether or not there are changes, check if the VRED window title
        contains a '*' character (this indicates that there are changes in the scene).
        """

        window_title_string = self._get_dialog_parent().windowTitle()
        return re.findall(r"\*", window_title_string)

    def save_or_discard_changes(self, override_cursor=None):
        """
        Check if the current VRED scene has any changes. Open a dialog to as the user
        to save their changes, if any, or proceed with discarding any changes.

        :param override_cursor: A Qt cursor type that will be used to set an override
                                cursor when opening QMessageBox.
        :returns: True indicating the user has successfully saved or discarded their
                  current changes, if any, else False indicates the user failed to
                  resolve their unsaved changes.
        """
        from sgtk.platform.qt import QtGui

        resolved = not self.has_unsaved_changes()
        has_overriden_cursor = False

        while not resolved:
            if override_cursor and not has_overriden_cursor:
                has_overriden_cursor = True
                QtGui.QApplication.setOverrideCursor(override_cursor)

            answer = QtGui.QMessageBox.question(
                None,
                "Save your scene?",
                "Your scene has unsaved changes. Save before proceeding?",
                QtGui.QMessageBox.Yes | QtGui.QMessageBox.No | QtGui.QMessageBox.Cancel,
            )

            if answer == QtGui.QMessageBox.Cancel:
                # User has indicated to abort the operation
                break

            if answer == QtGui.QMessageBox.No:
                # User has indicated to discard changes
                resolved = True

            elif answer == QtGui.QMessageBox.Yes:
                # User has indicated they want to save changes before proceeding
                self.open_save_as_dialog()
                resolved = not self.has_unsaved_changes()

        if has_overriden_cursor:
            QtGui.QApplication.restoreOverrideCursor()

        return resolved

    def open_save_as_dialog(self):
        """
        Open the tk-multi-workfiles2 app's file save dialog. Fallback to using VRED save
        dialog UI if workfiles is not available.
        """

        open_dialog_func = None
        kwargs = {}
        workfiles = self.apps.get("tk-multi-workfiles2", None)

        if workfiles:
            if hasattr(workfiles, "show_file_save_dlg"):
                open_dialog_func = workfiles.show_file_save_dlg
                kwargs["use_modal_dialog"] = True

        if open_dialog_func:
            open_dialog_func(**kwargs)

        else:
            # Fallback to using VRED's save dialog. Pass flag to not confirm overwrite, the
            # save dialog will already ask this.
            if vrFileIOService:
                filename = vrFileIOService.getFileName()
            else:
                filename = vrFileIO.getFileIOFilePath()
            path = vrFileDialog.getSaveFileName(
                caption="Save As",
                filename=filename,
                filter=["VRED Project Binary (*.vpb)"],
                confirmOverwrite=False,
            )
            self.save_current_file(path, False)

    def save_current_file(self, file_path, set_render_path=True):
        """
        Save the current project as a file.

        :param file_path: the name of the project file.
        """

        if not file_path:
            self.logger.debug(
                "{engine_name} no file path given for save -- aborting".format(
                    engine_name=self.name
                )
            )
            return

        self.logger.debug(
            "{engine_name} calling VRED save for file '{path}'".format(
                engine_name=self.name, path=file_path
            )
        )

        vrFileIO.save(file_path)

        if not os.path.exists(six.ensure_str(str(file_path))):
            msg = "VRED Failed to save file {}".format(file_path)
            self.logger.error(msg)
            raise Exception(msg)

        if set_render_path:
            self.set_render_path(file_path)

    def set_render_path(self, file_path=None):
        """
        Prepare render path when the file is selected or saved.

        :param file_path: the name of the file.
        """

        render_template_settings = self.get_setting("render_template")
        render_template = self.get_template_by_name(render_template_settings)
        if not render_template:
            self.logger.debug(
                "{engine_name} failed to set render path: template not found from 'render_template' engine settings: {settings}".format(
                    engine_name=self.name, settings=render_template_settings
                )
            )
            return

        if file_path is None:
            file_path = vrFileIO.getFileIOFilePath()
            if file_path is None:
                self.logger.debug(
                    "{engine_name} failed to set render path: current scene path not found".format(
                        engine_name=self.name
                    )
                )
                return

        work_template = self.sgtk.template_from_path(file_path)
        if not work_template:
            self.logger.debug(
                "{engine_name} failed to set render path: template matching scene path '{path}' not found".format(
                    engine_name=self.name, path=file_path
                )
            )
            return

        # Update the template fields with the context ones to be sure to have all the required fields.
        template_fields = work_template.get_fields(file_path)
        context_fields = self.context.as_template_fields(render_template)
        for k in context_fields:
            if k not in template_fields.keys():
                template_fields[k] = context_fields[k]

        missing_keys = render_template.missing_keys(template_fields, skip_defaults=True)
        if missing_keys:
            self.logger.debug(
                "{engine_name} failed to set render path: render template missing keys {keys}".format(
                    engine_name=self.name, keys=missing_keys
                )
            )
            return

        render_path = render_template.apply_fields(template_fields)

        # Be sure the render folder is created.
        render_folder = os.path.dirname(render_path)
        if not os.path.isdir(render_folder):
            os.makedirs(render_folder)

        self.logger.debug(
            "{engine_name} calling VRED to set render path '{path}'".format(
                engine_name=self.name, path=render_path
            )
        )

        vrRenderSettings.setRenderFilename(render_path)<|MERGE_RESOLUTION|>--- conflicted
+++ resolved
@@ -529,10 +529,6 @@
         :param widget: The QWidget to show in the dock widget.
         :param dock_area: The dock widget area (e.g. QtCore.Qt.RightDockWidgetArea).
         """
-<<<<<<< HEAD
-        from sgtk.platform.qt import QtCore, QtGui
-=======
->>>>>>> 164ec110
 
         dock_widget = self._dock_widgets.get(panel_id, None)
 
@@ -549,19 +545,8 @@
             dock_widget.setMinimumWidth(400)
             self._dock_widgets[panel_id] = dock_widget
 
-<<<<<<< HEAD
-        dock_widget.setWindowTitle(title)
-        dock_widget.setWidget(widget)
-
-        # VRED does not have a Python API method to dock a widget, so we need to create a dock widget
-        # and dock it to the VRED main window.
-        parent = self._get_dialog_parent()
-        parent.addDockWidget(dock_area, dock_widget)
-        parent.resizeDocks([dock_widget], [0], QtCore.Qt.Vertical)
-=======
         else:
             dock_widget.reinitialize(title, widget)
->>>>>>> 164ec110
 
         dock_widget.show()
 
