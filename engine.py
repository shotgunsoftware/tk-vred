# Copyright (c) 2020 Autodesk Inc.
# CONFIDENTIAL AND PROPRIETARY
#
# This work is provided "AS IS" and subject to the Shotgun Pipeline Toolkit
# Source Code License included in this distribution package. See LICENSE.
# By accessing, using, copying or modifying this work you indicate your
# agreement to the Shotgun Pipeline Toolkit Source Code License. All rights
# not expressly granted therein are reserved by Autodesk Inc.

import logging
import os
import re

import sgtk
from tank_vendor import six

try:
    import builtins

    builtins.vrFileIOService = vrFileIOService
except ImportError:
    import __builtin__

    try:
        __builtin__.vrFileIOService = vrFileIOService
    except NameError:
        vrFileIOService = False

import vrController
import vrFileDialog
import vrFileIO
import vrRenderSettings
import vrVredUi


class VREDEngine(sgtk.platform.Engine):
    """
    A VRED engine for ShotGrid Toolkit.
    """

    def __init__(self, tk, context, engine_instance_name, env):
        """
        Class Constructor
        """
        self._tk_vred = None
        self._menu_generator = None
        self.vred_version = None
        self._dock_widgets = {}
        self._tabbed_dock_widgets = {}

        super(VREDEngine, self).__init__(tk, context, engine_instance_name, env)

    @property
    def has_ui(self):
        """
        Detect and return if VRED is running in interactive/non-interactive mode
        """
        # for now, we don't have a method in VRED to get the execution mode
        # so, we're assuming that if we can't access to the menubar, we're running VRED in non-ui mode
        menubar = self._get_dialog_parent().menuBar()
        if menubar and menubar.isVisible() and menubar.isEnabled():
            return True
        else:
            return False

    def post_context_change(self, old_context, new_context):
        """
        Runs after a context change has occurred.

        :param old_context: The previous context.
        :param new_context: The current context.
        """

        self.logger.debug("{}: Post context change...".format(self))

        # Rebuild the menu on context change.
        if self.has_ui:
            self.menu_generator.create_menu()

    def pre_app_init(self):
        """
        Sets up the engine into an operational state. This method called before
        any apps are loaded.
        """

        self.logger.debug("{}: Initializing...".format(self))

        # unicode characters returned by the ShotGrid api need to be converted
        # to display correctly in all of the app windows
        # tell QT to interpret C strings as utf-8
        from sgtk.platform.qt import QtCore, QtGui

        utf8 = QtCore.QTextCodec.codecForName("utf-8")
        QtCore.QTextCodec.setCodecForCStrings(utf8)
        self.logger.debug("set utf-8 codec for widget text")

        # Temporarily monkey patch QToolButton and QMenu to resolve a Qt 5.15.0 bug (seems that it will fixed in 5.15.1)
        # where QToolButton menu will open only on primary screen.
        if self.has_ui:
            self._monkey_patch_qtoolbutton()
            self._monkey_patch_qmenu()

        # import python/tk_vred module
        self._tk_vred = self.import_module("tk_vred")

        # check for version compatibility
        self.vred_version = os.getenv("TK_VRED_VERSION", None)
        self.logger.debug("Running VRED version {}".format(self.vred_version))
        if (
            self._version_check(
                self.vred_version,
                str(self.get_setting("compatibility_dialog_min_version")),
            )
            > 0
        ):
            msg = (
                "The ShotGrid Pipeline Toolkit has not yet been fully tested with VRED {version}. "
                "You can continue to use the Toolkit but you may experience bugs or "
                "instability.  Please report any issues you see to {support_url}".format(
                    version=self.vred_version, support_url=sgtk.support_url
                )
            )
            self.logger.warning(msg)
<<<<<<< HEAD
            QtGui.QMessageBox.warning(
                self._get_dialog_parent(),
                "Warning - ShotGrid Pipeline Toolkit!",
                msg,
            )
=======
            if self.has_ui:
                QtGui.QMessageBox.warning(
                    self._get_dialog_parent(),
                    "Warning - ShotGrid Pipeline Toolkit!",
                    msg,
                )
>>>>>>> 207efb64
        elif self._version_check(self.vred_version, "2021.0") < 0 and self.get_setting(
            "compatibility_dialog_old_version"
        ):
            msg = (
                "The ShotGrid Pipeline Toolkit is not fully capable with VRED {version}. "
                "You should consider upgrading to a more recent version of VRED. "
                "Please report any issues you see to {support_url}".format(
                    version=self.vred_version, support_url=sgtk.support_url
                )
            )
            self.logger.warning(msg)
            if self.has_ui:
                QtGui.QMessageBox.warning(
                    self._get_dialog_parent(),
                    "Warning - ShotGrid Pipeline Toolkit!",
                    msg,
                )

    def post_app_init(self):
        """
        Runs after all apps have been initialized.
        """

        self.logger.debug("{}: Post Initializing...".format(self))

        # Init menu
        if self.has_ui:
            self.menu_generator.create_menu(clean_menu=False)

        # Run a series of app instance commands at startup.
        self._run_app_instance_commands()

        # Hide the Shotgun entry from the VRED Scripts menu
        if self.has_ui:
            self._hide_menu_in_scripts()

    def destroy_engine(self):
        """
        Called when the engine should tear down itself and all its apps.
        """
        self.logger.debug("{}: Destroying...".format(self))

        # Clean up the menu and clear the menu generator
        if self.has_ui:
            self.menu_generator.clean_menu()
            self._menu_generator = None

        for widget in self._dock_widgets.values():
            widget.deleteLater()
            widget = None
        self._dock_widgets.clear()
        self._tabbed_dock_widgets.clear()

        # Close all ShotGrid app dialogs that are still opened since
        # some apps do threads cleanup in their onClose event handler
        # Note that this function is called when the engine is restarted (through "Reload Engine and Apps")

        # Important: Copy the list of dialogs still opened since the call to close() will modify created_qt_dialogs
        dialogs_still_opened = self.created_qt_dialogs[:]

        for dialog in dialogs_still_opened:
            dialog.close()

    @property
    def context_change_allowed(self):
        """
        Specifies that context changes are allowed by the engine.
        """
        return True

    @property
    def menu_generator(self):
        """
        Menu generator to help the engine manage the ShotGrid menu in VRED.
        """
        if self._menu_generator is None:
            self._menu_generator = self._tk_vred.VREDMenuGenerator(engine=self)

        return self._menu_generator

    def _get_dialog_parent(self):
        """
        Get the QWidget parent for all dialogs created through show_dialog & show_modal.
        """
        from sgtk.platform.qt import QtGui
        from shiboken2 import wrapInstance

        if six.PY2:
            window = wrapInstance(
                long(vrVredUi.getMainWindow()), QtGui.QMainWindow  # noqa
            )
        else:
            window = wrapInstance(int(vrVredUi.getMainWindow()), QtGui.QMainWindow)

        return window

    def _hide_menu_in_scripts(self):
        """
        Remove the entry in the VRED Scripts menu
        If running in VRED Design also remove the Scripts menu itself
        """
        main_window = self._get_dialog_parent()
        menu_actions = main_window.menuBar().actions()
        scripts_action = next(
            (
                menu_action
                for menu_action in menu_actions
                if menu_action.text() == "Scripts"
            ),
            None,
        )
        if scripts_action:
            shotgun_action = next(
                (
                    submenu_action
                    for submenu_action in scripts_action.menu().actions()
                    if submenu_action.text() == "Shotgun"
                ),
                None,
            )

            # Remove the Shotgun entry from the Scripts menu
            if shotgun_action:
                shotgun_action.setVisible(False)
            # Also remove the Scripts menu in VRED Design
            if os.getenv("TK_VRED_EXECPATH").endswith("VREDDesign.exe"):
                scripts_action.setVisible(False)

    def _version_check(self, version1, version2):
        """
        Compare version strings and return 1 if version1 is greater than version2,
            0 if they are equal and -1 if version1 is less than version2
        :param version1: A version string to compare against version2 e.g. 2022.2
        :param version2: A version string to compare against version1 e.g. 2021.3.1
        :return: 1, 0, -1 as per above.
        """
        # This will split both the versions by the '.' character
        arr1 = version1.split(".")
        arr2 = version2.split(".")
        n = len(arr1)
        m = len(arr2)

        # Converts to integer from string
        arr1 = [int(i) for i in arr1]
        arr2 = [int(i) for i in arr2]

        # Compares which list is bigger and fills
        # the smaller list with zero (for unequal delimeters)
        if n > m:
            for i in range(m, n):
                arr2.append(0)
        elif m > n:
            for i in range(n, m):
                arr1.append(0)

        # Returns 1 if version1 is greater
        # Returns -1 if version2 is greater
        # Returns 0 if they are equal
        for i in range(len(arr1)):
            if arr1[i] > arr2[i]:
                return 1
            elif arr2[i] > arr1[i]:
                return -1
        return 0

    def _run_app_instance_commands(self):
        """
        Runs the series of app instance commands listed in the 'run_at_startup' setting
        of the environment configuration yaml file.
        """

        # Build a dictionary mapping app instance names to dictionaries of commands they registered with the engine.
        app_instance_commands = {}
        for (command_name, value) in self.commands.items():
            app_instance = value["properties"].get("app")
            if app_instance:
                # Add entry 'command name: command function' to the command dictionary of this app instance.
                command_dict = app_instance_commands.setdefault(
                    app_instance.instance_name, {}
                )
                command_dict[command_name] = value["callback"]

        commands_to_run = []
        # Run the series of app instance commands listed in the 'run_at_startup' setting.
        for app_setting_dict in self.get_setting("run_at_startup", []):

            app_instance_name = app_setting_dict["app_instance"]
            # Menu name of the command to run or '' to run all commands of the given app instance.
            setting_command_name = app_setting_dict["name"]

            # Retrieve the command dictionary of the given app instance.
            command_dict = app_instance_commands.get(app_instance_name)

            if command_dict is None:
                self.logger.warning(
                    "{engine_name} configuration setting 'run_at_startup' requests app '{app_name}' that is not installed.".format(
                        engine_name=self.name, app_name=app_instance_name
                    )
                )
            else:
                if not setting_command_name:
                    # Run all commands of the given app instance.
                    for (command_name, command_function) in command_dict.items():
                        self.logger.debug(
                            "{engine_name} startup running app '{app_name}' command '{cmd_name}'.".format(
                                engine_name=self.name,
                                app_name=app_instance_name,
                                cmd_name=command_name,
                            )
                        )
                        commands_to_run.append(command_function)
                else:
                    # Run the command whose name is listed in the 'run_at_startup' setting.
                    command_function = command_dict.get(setting_command_name)
                    if command_function:
                        self.logger.debug(
                            "{engine_name} startup running app '{app_name}' command '{cmd_name}'.".format(
                                engine_name=self.name,
                                app_name=app_instance_name,
                                cmd_name=setting_command_name,
                            )
                        )
                        commands_to_run.append(command_function)
                    else:
                        known_commands = ", ".join(
                            "'{}'".format(name) for name in command_dict
                        )
                        self.logger.warning(
                            "{engine_name} configuration setting 'run_at_startup' requests app '{app_name}' unknown command '{cmd_name}'. "
                            "Known commands: {known_cmds}".format(
                                engine_name=self.name,
                                app_name=app_instance_name,
                                cmd_name=setting_command_name,
                                known_cmds=known_commands,
                            )
                        )

        # no commands to run. just bail
        if not commands_to_run:
            return

        # finally, run the commands
        for command in commands_to_run:
            command()

    def _monkey_patch_qtoolbutton(self):
        """
        Temporary method to monkey patch the QToolButton to fix opening a QToolButton
        menu on the correct screen (Qt 5.15.0 bug QTBUG-84462).
        """

        from sgtk.platform.qt import QtGui

        class QToolButtonPatch(QtGui.QToolButton):
            """
            A QToolButton object with the exception of modifying the setMenu and
            addAction methods.
            """

            # Define QToolButtonPatch class field for menu that will be created to
            # hold any actions added to the QToolButtonPatch, without a menu object.
            _patch_menu = None

            def setMenu(self, menu):
                """
                Override the setMenu method to link the QToolButton to the menu. The menu
                will need to know which QToolButton it is being opened from on the showEvent
                inorder to repositiong itself correctly to the button.
                :param menu: A QMenu object to set for this button.
                """
                menu.patch_toolbutton = self
                super(QToolButtonPatch, self).setMenu(menu)

            def addAction(self, action):
                """
                Override the addAction method to create a QMenu object here, that will hold
                any button menu actions. Normally, the QMenu object would be created on show,
                in the C++ source QToolButton::popupTimerDone(), but since we've monkey patched
                the QMenu object, we need to create it on the Python side to make sure we use our
                QMenuPatch object instead of QMenu.
                :param action: The QAction object to add to our QToolButton menu.
                """

                if self.menu() is None:
                    self._patch_menu = QtGui.QMenu()
                    self.setMenu(self._patch_menu)

                self.menu().addAction(action)

        # All QToolButtons will now be a QToolButtonPatch.
        QtGui.QToolButton = QToolButtonPatch

    def _monkey_patch_qmenu(self):
        """
        Temporary method to monkey patch the QMenu to fix opening a QToolButton menu on
        the correct screen (Qt 5.15.0 bug QTBUG-84462).
        """

        from sgtk.platform.qt import QtCore, QtGui

        class QMenuPatch(QtGui.QMenu):
            """
            A QMenu object with the exception of modifying the showEvent method.
            """

            def showEvent(self, event):
                """
                Override the showEvent method in order to reposition the menu correctly.
                """

                # Only apply menu position patch for menus that are shown from QToolButtons.
                fix_menu_pos = hasattr(self, "patch_toolbutton") and isinstance(
                    self.patch_toolbutton, QtGui.QToolButton
                )

                if fix_menu_pos:
                    # Get the orientation for the menu.
                    horizontal = True
                    if isinstance(self.patch_toolbutton.parentWidget(), QtGui.QToolBar):
                        if (
                            self.patch_toolbutton.parentWidget().orientation()
                            == QtCore.Qt.Vertical
                        ):
                            horizontal = False

                    # Get the correct position for the menu.
                    initial_pos = self.position_menu(
                        horizontal, self.sizeHint(), self.patch_toolbutton
                    )

                    # Save the geometry of the menu, we will need to re-set the geometry after
                    # the menu is shown to make sure the menu size is correct.
                    rect = QtCore.QRect(initial_pos, self.size())

                    # Move the menu to the correct position before the show event.
                    self.move(initial_pos)

                super(QMenuPatch, self).showEvent(event)

                if fix_menu_pos:
                    # Help correct the size of the menu.
                    self.setGeometry(rect)

            def position_menu(self, horizontal, size_hint, toolbutton):
                """
                This method is copied from the C++ source qtoolbutton.cpp in Qt 5.15.1 fix version.
                :param horizontal: The orientation of the QToolBar that the menu is shown for. This
                should be True if the menu is not in a QToolBar.
                :param size_hint: The QSize size hint for this menu.
                :param toolbutton: The QToolButtonPatch object that this menu is shown for. Used to
                positiong the menu correctly.
                """

                point = QtCore.QPoint()

                rect = toolbutton.rect()
                desktop = QtGui.QApplication.desktop()
                screen = desktop.availableGeometry(
                    toolbutton.mapToGlobal(rect.center())
                )

                if horizontal:
                    if toolbutton.isRightToLeft():
                        if (
                            toolbutton.mapToGlobal(QtCore.QPoint(0, rect.bottom())).y()
                            + size_hint.height()
                            <= screen.bottom()
                        ):
                            point = toolbutton.mapToGlobal(rect.bottomRight())

                        else:
                            point = toolbutton.mapToGlobal(
                                rect.topRight() - QtCore.QPoint(0, size_hint.height())
                            )

                        point.setX(point.x() - size_hint.width())

                    else:
                        if (
                            toolbutton.mapToGlobal(QtCore.QPoint(0, rect.bottom())).y()
                            + size_hint.height()
                            <= screen.bottom()
                        ):
                            point = toolbutton.mapToGlobal(rect.bottomLeft())

                        else:
                            point = toolbutton.mapToGlobal(
                                rect.topLeft() - QtCore.QPoint(0, size_hint.height())
                            )

                else:
                    if toolbutton.isRightToLeft():

                        if (
                            toolbutton.mapToGlobal(QtCore.QPoint(rect.left(), 0)).x()
                            - size_hint.width()
                            <= screen.x()
                        ):
                            point = toolbutton.mapToGlobal(rect.topRight())

                        else:
                            point = toolbutton.mapToGlobal(rect.topLeft())
                            point.setX(point.x() - size_hint.width())

                    else:
                        if (
                            toolbutton.mapToGlobal(QtCore.QPoint(rect.right(), 0)).x()
                            + size_hint.width()
                            <= screen.right()
                        ):
                            point = toolbutton.mapToGlobal(rect.topRight())

                        else:
                            point = toolbutton.mapToGlobal(
                                rect.topLeft() - QtCore.QPoint(size_hint.width(), 0)
                            )

                point.setX(
                    max(
                        screen.left(),
                        min(point.x(), screen.right() - size_hint.width()),
                    )
                )
                point.setY(point.y() + 1)
                return point

        # All QMenus will now be a QMenuPatch
        QtGui.QMenu = QMenuPatch

    #####################################################################################
    # Logging

    def _emit_log_message(self, handler, record):
        """
        Called by the engine to log messages in VRED Terminal.
        All log messages from the toolkit logging namespace will be passed to this method.

        :param handler: Log handler that this message was dispatched from.
                        Its default format is "[levelname basename] message".
        :type handler: :class:`~python.logging.LogHandler`
        :param record: Standard python logging record.
        :type record: :class:`~python.logging.LogRecord`
        """

        # For Python2, make sure the msg passed to VRED C++ API is indeed a Python
        # string (and not unicode, which may be the case if any string concatenation
        # was performed on the msg).
        msg = str(handler.format(record))

        if record.levelno < logging.WARNING:
            vrController.vrLogInfo(msg)
        elif record.levelno < logging.ERROR:
            vrController.vrLogWarning(msg)
        else:
            vrController.vrLogError(msg)

    ##########################################################################################
    # panel support

    def show_panel(self, panel_id, title, bundle, widget_class, *args, **kwargs):
        """
        Docks an app widget in a VRED panel.

        :param panel_id: Unique identifier for the panel, as obtained by register_panel().
        :param title: The title of the panel
        :param bundle: The app, engine or framework object that is associated with this window
        :param widget_class: The class of the UI to be constructed. This must derive from QWidget.

        Additional parameters specified will be passed through to the widget_class constructor.

        :returns: the created widget_class instance
        """

        from sgtk.platform.qt import QtCore, QtGui

        self.logger.debug("Begin showing panel {}".format(panel_id))

        if not self.has_ui:
            self.log_error(
                "Sorry, this environment does not support UI display! Cannot show "
                "the requested window '{}'.".format(title)
            )
            return None

        # If the widget already exists, do not reuse it since it is not guaranteed
        # to be in a valid state (e.g. on reload/restart the ShotgunPanel widget
        # will be partially cleaned up and will error if attempted to be reused).
        # Mark the widget for deletion so that the Id does not clash with the
        # newly created widget with the same Id.
        for widget in QtGui.QApplication.allWidgets():
            if widget.objectName() == panel_id:
                widget_instance = widget
                parent = self._get_dialog_parent()
                widget_instance.setParent(parent)
                break
        else:
            # Create a dialog with the panel widget -- the dialog itself is not needed
            # to display the docked widget but it is responsible for cleaning up the widget.
            # The dialog also applies desired styling to the widget.
            _, widget_instance = self._create_dialog_with_widget(
                title, bundle, widget_class, *args, **kwargs
            )

        dock_properties = self.get_setting("docked_apps", {}).get(bundle.name, {})
        dock_area = dock_properties.get("pos", None)
        tabbed = dock_properties.get("tabbed", False)
        self.show_dock_widget(
            panel_id, title, widget_instance, dock_area=dock_area, tabbed=tabbed
        )

        # Return the widget created by the method, _create_dialog_with_widget, since this will
        # have the widget_class type expected by the caller. This widget represents the panel
        # so it should have the object name set to the panel_id
        widget_instance.setObjectName(panel_id)
        return widget_instance

    def show_dock_widget(self, panel_id, title, widget, dock_area=None, tabbed=False):
        """
        Create a dock widget managed by the VRED engine, if one has not yet been created. Set the
        widget to show in the dock widget and add it to the VRED dock area.

        :param title: The title of the dock widget window.
        :param widget: The QWidget to show in the dock widget.
        :param dock_area: The dock widget area (e.g. QtCore.Qt.RightDockWidgetArea).
        """

        dock_widget = self._dock_widgets.get(panel_id, None)

        tabify_widget = None
        if tabbed:
            # This dock widget is tabbed, find the (if any) existing docked widgets
            # in the dock_area to tabify (e.g. add to same dock area and toggle
            # between widgets with tab bar).
            tabbed_widets_in_pos = self._tabbed_dock_widgets.get(dock_area, [])
            if tabbed_widets_in_pos:
                tabify_widget = tabbed_widets_in_pos[-1]

        if dock_widget is None:
            dock_widget = self._tk_vred.DockWidget(
                title,
                self._get_dialog_parent(),
                panel_id,
                widget,
                self.menu_generator.root_menu
                is not None,  # closable if there is a menu to reopen it
                dock_area,
                tabbed,
            )
            dock_widget.setMinimumWidth(400)

            # Keep track of the dock widget
            self._dock_widgets[panel_id] = dock_widget
            # If the dock widget is tabbed, keep track of it by dock position in order
            # to tabify with other dock widgets
            if tabbed:
                self._tabbed_dock_widgets.setdefault(dock_area, []).append(dock_widget)

            dock_widget.dock_to_parent(tabify_widget)
        else:
            dock_widget.reinitialize(title, widget, tabify_widget)

        dock_widget.show()

    #####################################################################################
    # VRED File IO

    def has_unsaved_changes(self):
        """
        Return True if the current scene has unsaved changes, otherwise False.
        The VRED API does not currently have an endpoint to check for unsaved changes,
        so to determine whether or not there are changes, check if the VRED window title
        contains a '*' character (this indicates that there are changes in the scene).
        """

        window_title_string = self._get_dialog_parent().windowTitle()
        return re.findall(r"\*", window_title_string)

    def save_or_discard_changes(self, override_cursor=None):
        """
        Check if the current VRED scene has any changes. Open a dialog to as the user
        to save their changes, if any, or proceed with discarding any changes.

        :param override_cursor: A Qt cursor type that will be used to set an override
                                cursor when opening QMessageBox.
        :type override_cursor: :class:`sgtk.platform.qt.QtGui.QCursor`
        :returns: True indicating the user has successfully saved or discarded their
                  current changes, if any, else False indicates the user failed to
                  resolve their unsaved changes.
        :rtype: bool
        """
        from sgtk.platform.qt import QtGui

        resolved = not self.has_unsaved_changes()
        has_overriden_cursor = False

        while not resolved:
            if override_cursor and not has_overriden_cursor:
                has_overriden_cursor = True
                QtGui.QApplication.setOverrideCursor(override_cursor)

            answer = QtGui.QMessageBox.question(
                None,
                "Save your scene?",
                "Your scene has unsaved changes. Save before proceeding?",
                QtGui.QMessageBox.Yes | QtGui.QMessageBox.No | QtGui.QMessageBox.Cancel,
            )

            if answer == QtGui.QMessageBox.Cancel:
                # User has indicated to abort the operation
                break

            if answer == QtGui.QMessageBox.No:
                # User has indicated to discard changes
                resolved = True

            elif answer == QtGui.QMessageBox.Yes:
                # User has indicated they want to save changes before proceeding
                self.open_save_as_dialog()
                resolved = not self.has_unsaved_changes()

        if has_overriden_cursor:
            QtGui.QApplication.restoreOverrideCursor()

        return resolved

    def open_save_as_dialog(self):
        """
        Open the tk-multi-workfiles2 app's file save dialog. Fallback to using VRED save
        dialog UI if workfiles is not available.
        """

        open_dialog_func = None
        kwargs = {}
        workfiles = self.apps.get("tk-multi-workfiles2", None)

        if workfiles:
            if hasattr(workfiles, "show_file_save_dlg"):
                open_dialog_func = workfiles.show_file_save_dlg
                kwargs["use_modal_dialog"] = True

        if open_dialog_func:
            open_dialog_func(**kwargs)

        else:
            # Fallback to using VRED's save dialog. Pass flag to not confirm overwrite, the
            # save dialog will already ask this.
            if vrFileIOService:
                filename = vrFileIOService.getFileName()
            else:
                filename = vrFileIO.getFileIOFilePath()
            path = vrFileDialog.getSaveFileName(
                caption="Save As",
                filename=filename,
                filter=["VRED Project Binary (*.vpb)"],
                confirmOverwrite=False,
            )
            self.save_current_file(path, False)

    def save_current_file(self, file_path, set_render_path=True):
        """
        Save the current project as a file.

        :param file_path: the name of the project file.
        """

        if not file_path:
            self.logger.debug(
                "{engine_name} no file path given for save -- aborting".format(
                    engine_name=self.name
                )
            )
            return

        self.logger.debug(
            "{engine_name} calling VRED save for file '{path}'".format(
                engine_name=self.name, path=file_path
            )
        )

        vrFileIO.save(file_path)

        if not os.path.exists(six.ensure_str(str(file_path))):
            msg = "VRED Failed to save file {}".format(file_path)
            self.logger.error(msg)
            raise Exception(msg)

        if set_render_path:
            self.set_render_path(file_path)

    def set_render_path(self, file_path=None):
        """
        Prepare render path when the file is selected or saved.

        :param file_path: the name of the file.
        """

        render_template_settings = self.get_setting("render_template")
        render_template = self.get_template_by_name(render_template_settings)
        if not render_template:
            self.logger.debug(
                "{engine_name} failed to set render path: template not found from 'render_template' engine settings: {settings}".format(
                    engine_name=self.name, settings=render_template_settings
                )
            )
            return

        if file_path is None:
            file_path = vrFileIO.getFileIOFilePath()
            if file_path is None:
                self.logger.debug(
                    "{engine_name} failed to set render path: current scene path not found".format(
                        engine_name=self.name
                    )
                )
                return

        work_template = self.sgtk.template_from_path(file_path)
        if not work_template:
            self.logger.debug(
                "{engine_name} failed to set render path: template matching scene path '{path}' not found".format(
                    engine_name=self.name, path=file_path
                )
            )
            return

        # Update the template fields with the context ones to be sure to have all the required fields.
        template_fields = work_template.get_fields(file_path)
        context_fields = self.context.as_template_fields(render_template)
        for k in context_fields:
            if k not in template_fields.keys():
                template_fields[k] = context_fields[k]

        missing_keys = render_template.missing_keys(template_fields, skip_defaults=True)
        if missing_keys:
            self.logger.debug(
                "{engine_name} failed to set render path: render template missing keys {keys}".format(
                    engine_name=self.name, keys=missing_keys
                )
            )
            return

        render_path = render_template.apply_fields(template_fields)

        # Be sure the render folder is created.
        render_folder = os.path.dirname(render_path)
        if not os.path.isdir(render_folder):
            os.makedirs(render_folder)

        self.logger.debug(
            "{engine_name} calling VRED to set render path '{path}'".format(
                engine_name=self.name, path=render_path
            )
        )

        vrRenderSettings.setRenderFilename(render_path)<|MERGE_RESOLUTION|>--- conflicted
+++ resolved
@@ -121,20 +121,12 @@
                 )
             )
             self.logger.warning(msg)
-<<<<<<< HEAD
-            QtGui.QMessageBox.warning(
-                self._get_dialog_parent(),
-                "Warning - ShotGrid Pipeline Toolkit!",
-                msg,
-            )
-=======
             if self.has_ui:
                 QtGui.QMessageBox.warning(
                     self._get_dialog_parent(),
                     "Warning - ShotGrid Pipeline Toolkit!",
                     msg,
                 )
->>>>>>> 207efb64
         elif self._version_check(self.vred_version, "2021.0") < 0 and self.get_setting(
             "compatibility_dialog_old_version"
         ):
