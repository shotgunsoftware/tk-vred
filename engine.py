--- conflicted
+++ resolved
@@ -305,14 +305,9 @@
         # newly created widget with the same Id.
         for widget in QtGui.QApplication.allWidgets():
             if widget.objectName() == panel_id:
-<<<<<<< HEAD
                 widget.deleteLater()
                 widget = None
                 break
-=======
-                self.show_dock_widget(panel_id, title, widget)
-                return widget
->>>>>>> bd33eef1
 
         if not self.has_ui:
             self.log_error(
@@ -349,10 +344,6 @@
         dock_widget = self._dock_widgets.get(panel_id, None)
 
         if dock_widget is None:
-<<<<<<< HEAD
-            dock_widget = QtGui.QDockWidget()
-            dock_widget.setMinimumWidth(400)
-=======
             dock_widget = self._tk_vred.DockWidget(
                 title,
                 self._get_dialog_parent(),
@@ -362,7 +353,7 @@
                 is not None,  # closable if there is a menu to reopen it
                 dock_area,
             )
->>>>>>> bd33eef1
+            dock_widget.setMinimumWidth(400)
             self._dock_widgets[panel_id] = dock_widget
 
         else:
