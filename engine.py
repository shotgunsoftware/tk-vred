# -*- coding: utf-8 -*-

# Copyright (c) 2015 Shotgun Software Inc.
# CONFIDENTIAL AND PROPRIETARY
#
# This work is provided "AS IS" and subject to the Shotgun Pipeline Toolkit
# Source Code License included in this distribution package. See LICENSE.
# By accessing, using, copying or modifying this work you indicate your
# agreement to the Shotgun Pipeline Toolkit Source Code License. All rights
# not expressly granted therein are reserved by Shotgun Software Inc.

import sgtk
from tank_vendor import six


class VREDEngine(sgtk.platform.Engine):
    """A VRED engine for Shotgun Toolkit."""

    def __init__(self, tk, context, engine_instance_name, env):
        self._tk_vred = None
        self.menu = None
        self.operations = None

        super(VREDEngine, self).__init__(tk, context, engine_instance_name, env)

    def post_context_change(self, old_context, new_context):
        """
        Runs after a context change has occurred.

        :param old_context: The previous context.
        :param new_context: The current context.
        """
        self.logger.debug("%s: Post context change...", self)
        if self.context_change_allowed:
            self.menu.create()

    def pre_app_init(self):
        """
        Sets up the engine into an operational state. This method called before
        any apps are loaded.
        """
        self.logger.debug("%s: Initializing..." % (self,))

        # unicode characters returned by the shotgun api need to be converted
        # to display correctly in all of the app windows
        # tell QT to interpret C strings as utf-8
        from sgtk.platform.qt import QtCore, QtGui

        utf8 = QtCore.QTextCodec.codecForName("utf-8")
        QtCore.QTextCodec.setCodecForCStrings(utf8)
        self.logger.debug("set utf-8 codec for widget text")

        # import python/tk_vred module
        self._tk_vred = self.import_module("tk_vred")

        QtGui.QApplication.instance().aboutToQuit.connect(self.quit)

        # init operations
        self.operations = self._tk_vred.VREDOperations(engine=self)

    def post_app_init(self):
        """
        Runs after all apps have been initialized.
        """

        self.logger.debug("%s: Post Initializing...", self)

        # init menu
        self.menu = self._tk_vred.VREDMenu(engine=self)
        self.menu.create()

<<<<<<< HEAD
=======
        # init operations
        self.operations = self._tk_vred.VREDOperations(engine=self)

        # Run a series of app instance commands at startup.
        self._run_app_instance_commands()

>>>>>>> 707d508e
    def destroy_engine(self):
        """
        Called when the engine should tear down itself and all its apps.
        """
        self.logger.debug("%s: Destroying...", self)

        # Close all Shotgun app dialogs that are still opened since
        # some apps do threads cleanup in their onClose event handler
        # Note that this function is called when the engine is restarted (through "Reload Engine and Apps")

        # Important: Copy the list of dialogs still opened since the call to close() will modify created_qt_dialogs
        dialogs_still_opened = self.created_qt_dialogs[:]

        for dialog in dialogs_still_opened:
            dialog.close()

    @property
    def context_change_allowed(self):
        """
        Specifies that context changes are allowed by the engine.
        """
        return True

    def current_file_closed(self):
        """
        Called when the current file is closed.
        """
        path = self.operations.get_current_file()
        if path:
            self.execute_hook_method("file_usage_hook", "file_closed", path=path)

    def quit(self):
        try:
            self.current_file_closed()
        except Exception as e:
            self.logger.exception("Error quitting vred engine")

    def _get_dialog_parent(self):
        """
        Get the QWidget parent for all dialogs created through
        show_dialog & show_modal.
        """
        return self.get_vred_main_window()

    @staticmethod
    def get_vred_main_window():
        """
        Get the VRED main window using the object created by the plugin.
        """
        from sgtk.platform.qt import QtGui
        from shiboken2 import wrapInstance
        import vrVredUi

        if six.PY2:
            window = wrapInstance(
                long(vrVredUi.getMainWindow()), QtGui.QMainWindow  # noqa
            )
        else:
            window = wrapInstance(int(vrVredUi.getMainWindow()), QtGui.QMainWindow)

        return window

    def _run_app_instance_commands(self):
        """
        Runs the series of app instance commands listed in the 'run_at_startup' setting
        of the environment configuration yaml file.
        """

        # Build a dictionary mapping app instance names to dictionaries of commands they registered with the engine.
        app_instance_commands = {}
        for (command_name, value) in self.commands.items():
            app_instance = value["properties"].get("app")
            if app_instance:
                # Add entry 'command name: command function' to the command dictionary of this app instance.
                command_dict = app_instance_commands.setdefault(
                    app_instance.instance_name, {}
                )
                command_dict[command_name] = value["callback"]

        commands_to_run = []
        # Run the series of app instance commands listed in the 'run_at_startup' setting.
        for app_setting_dict in self.get_setting("run_at_startup", []):

            app_instance_name = app_setting_dict["app_instance"]
            # Menu name of the command to run or '' to run all commands of the given app instance.
            setting_command_name = app_setting_dict["name"]

            # Retrieve the command dictionary of the given app instance.
            command_dict = app_instance_commands.get(app_instance_name)

            if command_dict is None:
                self.logger.warning(
                    "%s configuration setting 'run_at_startup' requests app '%s' that is not installed.",
                    self.name,
                    app_instance_name,
                )
            else:
                if not setting_command_name:
                    # Run all commands of the given app instance.
                    for (command_name, command_function) in command_dict.items():
                        self.logger.debug(
                            "%s startup running app '%s' command '%s'.",
                            self.name,
                            app_instance_name,
                            command_name,
                        )
                        commands_to_run.append(command_function)
                else:
                    # Run the command whose name is listed in the 'run_at_startup' setting.
                    command_function = command_dict.get(setting_command_name)
                    if command_function:
                        self.logger.debug(
                            "%s startup running app '%s' command '%s'.",
                            self.name,
                            app_instance_name,
                            setting_command_name,
                        )
                        commands_to_run.append(command_function)
                    else:
                        known_commands = ", ".join(
                            "'%s'" % name for name in command_dict
                        )
                        self.logger.warning(
                            "%s configuration setting 'run_at_startup' requests app '%s' unknown command '%s'. "
                            "Known commands: %s",
                            self.name,
                            app_instance_name,
                            setting_command_name,
                            known_commands,
                        )

        # no commands to run. just bail
        if not commands_to_run:
            return

        # finally, run the commands
        for command in commands_to_run:
            command()

    ##########################################################################################
    # panel support

    def show_panel(self, panel_id, title, bundle, widget_class, *args, **kwargs):
        """
        Docks an app widget in a VRED panel.

        :param panel_id: Unique identifier for the panel, as obtained by register_panel().
        :param title: The title of the panel
        :param bundle: The app, engine or framework object that is associated with this window
        :param widget_class: The class of the UI to be constructed. This must derive from QWidget.

        Additional parameters specified will be passed through to the widget_class constructor.

        :returns: the created widget_class instance
        """
        from sgtk.platform.qt import QtGui, QtCore

        self.logger.debug("Begin showing panel %s", panel_id)

        # If the widget already exists, do not rebuild it but be sure to display it
        for widget in QtGui.QApplication.allWidgets():
            if widget.objectName() == panel_id:
                widget.show()
                return widget

        # As VRED doesn't have a method inside it's API to dock widget, we need to create one by hand,
        # parent it to the main window and display the app widget inside
        parent = self._get_dialog_parent()

        dock_widget = QtGui.QDockWidget(parent=parent)
        dock_widget.setObjectName(panel_id)

        widget_instance = widget_class(*args, **kwargs)
        widget_instance.setParent(dock_widget)
        self._apply_external_styleshet(bundle, widget_instance)

        dock_widget.setWidget(widget_instance)
        dock_widget.show()

        parent.addDockWidget(QtCore.Qt.RightDockWidgetArea, dock_widget)

        return widget_instance<|MERGE_RESOLUTION|>--- conflicted
+++ resolved
@@ -69,15 +69,12 @@
         self.menu = self._tk_vred.VREDMenu(engine=self)
         self.menu.create()
 
-<<<<<<< HEAD
-=======
         # init operations
         self.operations = self._tk_vred.VREDOperations(engine=self)
 
         # Run a series of app instance commands at startup.
         self._run_app_instance_commands()
 
->>>>>>> 707d508e
     def destroy_engine(self):
         """
         Called when the engine should tear down itself and all its apps.
