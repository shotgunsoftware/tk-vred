--- conflicted
+++ resolved
@@ -49,10 +49,6 @@
         """Import a file into VRED. This will reset not the workspace."""
         self.logger.debug("Importing File: {}".format(file_path))
         vrFileIO.loadGeometry(file_path)
-<<<<<<< HEAD
-        self.set_render_path(file_path)
-=======
->>>>>>> 82140969
 
     def reset_scene(self):
         """Resets the Scene in VRED."""
