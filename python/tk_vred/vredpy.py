--- conflicted
+++ resolved
@@ -10,61 +10,8 @@
 
 from sgtk.platform.qt import QtCore, QtGui
 
-<<<<<<< HEAD
 # VRED API v1 imports. VRED API v2 modules are included in the builtins so no need to
 # explicitly import them.
-=======
-try:
-    import builtins
-except ImportError:
-    try:
-        import __builtins__ as builtins
-    except ImportError:
-        import __builtin__ as builtins
-
-# VRED API v2 imports
-
-builtins.vrFileIOService = vrFileIOService # 2021.0.0
-builtins.vrImageService = vrImageService # 2021.0.0
-builtins.vrNodeService = vrNodeService # 2021.0.0
-builtins.vrReferenceService = vrReferenceService # 2021.0.0
-builtins.vrSceneplateService = vrSceneplateService # 2021.0.0
-
-builtins.vrUVService = vrUVService # 2021.2.0
-
-builtins.vrBakeService = vrBakeService # 2022.0.0
-
-builtins.vrGUIService = vrGUIService # 2022.2.0
-
-builtins.vrDecoreService = vrDecoreService # 2023.0.0
-builtins.vrMaterialService = vrMaterialService # 2023.0.0
-
-from vrKernelServices import (
-    vrSceneplateTypes, # 2021.0.0
-    vrdNode,  # 2021.0.0
-    vrdObject,  # 2021.0.0
-    vrdTransformNode,  # 2021.0.0
-    vrdReferenceNode, # 2021.0.0
-    vrdSceneplateNode, # 2021.0.0
-
-    vrGeometryTypes,  # 2021.2.0
-    vrUVTypes, # 2021.2.0
-    vrdGeometryNode, # 2021.2.0
-    vrdSurfaceNode,  # 2021.2.0
-    vrdUVLayoutSettings,  # 2021.2.0
-    vrdUVUnfoldSettings,  # 2021.2.0
-
-    vrBakeTypes,  # 2022.0.0
-    vrdIlluminationBakeSettings,  # 2022.0.0
-    vrdTextureBakeSettings,  # 2022.0.0
-
-    vrdDecoreSettings, # 2023.0.0
-    vrdMaterial, # 2023.0.0
-    vrdMaterialNode, # 2023.0.0
-)
-
-# VRED API v1 imports
->>>>>>> 88c5ed27
 import vrOptimize
 import vrScenegraph
 import vrGeometryEditor
