# Copyright (c) 2022 Autodesk, Inc.
#
# CONFIDENTIAL AND PROPRIETARY
#
# This work is provided "AS IS" and subject to the ShotGrid Pipeline Toolkit
# Source Code License included in this distribution package. See LICENSE.
# By accessing, using, copying or modifying this work you indicate your
# agreement to the ShotGrid Pipeline Toolkit Source Code License. All rights
# not expressly granted therein are reserved by Autodesk, Inc.

import traceback

import sgtk
from sgtk.platform.qt import QtCore, QtGui

# VRED API v1 imports. VRED API v2 modules are included in the builtins so no need to
# explicitly import them.
import vrOptimize
import vrScenegraph
import vrGeometryEditor
import vrNodePtr
import vrNodeUtils
import vrVariantSets
import vrAnimWidgets
import vrController
import vrFileDialog
import vrFileIO
import vrRenderSettings
import vrVredUi


# Supported VRED API versions
VRED_API_V1 = "v1"
VRED_API_V2 = "v2"
SUPPORTED_VRED_API_VERSIONS = (VRED_API_V1, VRED_API_V2)

# VRED Types
VRED_TYPE_CLIP = "AnimClip"
VRED_TYPE_ANIM = "AnimWizClip"

# Node Types for v1
NODE_TYPE_V1_SWITCH = "Switch"


class VREDPy:
    """A helper class for interacting with the VRED API."""

    class VREDPyError(Exception):
        """Custom exception class for VRED API errors."""

    class VREDModuleNotSupported(VREDPyError):
        """Custom exception class for reporting VRED API modules that are not supported."""

<<<<<<< HEAD
    class VREDObjectTypeNotFound(VREDPyError):
        """Custom exception class for reporting VRED object types that are not found."""
=======
    class VREDFunctionNotSupported(Exception):
        """Custom exception class for reporting VRED API modules that are not supported."""
>>>>>>> 09b839a7

    def __init__(self, logger=None):
        """
        Initialize.

        :param logger: The logger object to report messages to.
        :type logger: Standard python logger.
        """

        self.__logger = logger or sgtk.platform.get_logger(__name__)

    #########################################################################################################
    # Properties
    #########################################################################################################

    # -----------------------------------------------------------------------------------------
    # VRED API Modules
    # -----------------------------------------------------------------------------------------
    # Set up properties for each VRED API module so that importing the modules can be done once
    # here in this module, and all other modules can access the modules through the VREDPy
    # properties. This handles importing modules when using different versions of VRED (e.g.
    # handles exceptions when module is not supported by the current version of VRED).

    @property
    def vrUVService(self):
        """Return the VRED v2 API module vrUVService."""
        try:
            return vrUVService
        except (ImportError, NameError):
            self.__logger.debug(traceback.format_exc())
            raise VREDPy.VREDModuleNotSupported("vrUVService requires VRED >= 2021.2.0")

    @property
    def vrSceneplateService(self):
        """Return the VRED v2 API module vrSceneplateService."""
        try:
            return vrSceneplateService
        except (ImportError, NameError):
            self.__logger.debug(traceback.format_exc())
            raise VREDPy.VREDModuleNotSupported(
                "vrSceneplateService requires VRED >= 2021.0.0"
            )

    @property
    def vrImageService(self):
        """Return the VRED v2 API module vrImageService."""
        try:
            return vrImageService
        except (ImportError, NameError):
            self.__logger.debug(traceback.format_exc())
            raise VREDPy.VREDModuleNotSupported(
                "vrImageService requires VRED >= 2021.0.0"
            )

    @property
    def vrGUIService(self):
        """Return the VRED v2 API module vrGUIService."""
        try:
            return vrGUIService
        except (ImportError, NameError):
            self.__logger.debug(traceback.format_exc())
            raise VREDPy.VREDModuleNotSupported(
                "vrGUIService requires VRED >= 2022.2.0"
            )

    @property
    def vrFileIOService(self):
        """Return the VRED v2 API module vrFileIOService."""
        try:
            return vrFileIOService
        except (ImportError, NameError):
            self.__logger.debug(traceback.format_exc())
            raise VREDPy.VREDModuleNotSupported(
                "vrFileIOService requires VRED >= 2021.0.0"
            )

    @property
    def vrNodeService(self):
        """Return the VRED v2 API module vrNodeService."""
        try:
            return vrNodeService
        except (ImportError, NameError):
            self.__logger.debug(traceback.format_exc())
            raise VREDPy.VREDModuleNotSupported(
                "vrNodeService requires VRED >= 2021.0.0"
            )

    @property
    def vrMaterialService(self):
        """Return the VRED v2 API module vrMaterialService."""
        try:
            return vrMaterialService
        except (ImportError, NameError):
            self.__logger.debug(traceback.format_exc())
            raise VREDPy.VREDModuleNotSupported(
                "vrMaterialService requires VRED >= 2023.0.0"
            )

    @property
    def vrReferenceService(self):
        """Return the VRED v2 API module vrReferenceService."""
        try:
            return vrReferenceService
        except (ImportError, NameError):
            self.__logger.debug(traceback.format_exc())
            raise VREDPy.VREDModuleNotSupported(
                "vrReferenceService requires VRED >= 2021.0.0"
            )

    @property
    def vrBakeService(self):
        """Return the VRED v2 API module vrBakeService."""
        try:
            return vrBakeService
        except (ImportError, NameError):
            self.__logger.debug(traceback.format_exc())
            raise VREDPy.VREDModuleNotSupported(
                "vrBakeService requires VRED >= 2022.0.0"
            )

    @property
    def vrDecoreService(self):
        """Return the VRED v2 API module vrDecoreService."""
        try:
            return vrDecoreService
        except (ImportError, NameError):
            self.__logger.debug(traceback.format_exc())
            raise VREDPy.VREDModuleNotSupported(
                "vrDecoreService requires VRED >= 2023.0.0"
            )

    @property
    def vrdDecoreSettings(self):
        """Return the VRED v2 API module vrdDecoreSettings."""
        first_error = None
        try:
            # Attempt to return the module right away.
            return vrdDecoreSettings
        except (ModuleNotFoundError, UnboundLocalError):
            # Module not found. Continue on to try to import.
            first_error = traceback.format_exc()

        try:
            from vrKernelServices import vrdDecoreSettings

            return vrdDecoreSettings
        except (ImportError, NameError):
            if first_error:
                # Log the first error as well, if there was one.
                self.__logger.debug(first_error)
            self.__logger.debug(traceback.format_exc())
            raise VREDPy.VREDModuleNotSupported(
                "vrdDecoreSettings requires VRED >= 2023.0.0"
            )

    @property
    def vrGeometryTypes(self):
        """Return the VRED v2 API module vrGeometryTypes."""
        first_error = None
        try:
            # Attempt to return the module right away.
            return vrGeometryTypes
        except (ModuleNotFoundError, UnboundLocalError):
            # Module not found. Continue on to try to import.
            first_error = traceback.format_exc()

        try:
            # Attempt to import the module and return it.
            from vrKernelServices import vrGeometryTypes

            return vrGeometryTypes
        except (ImportError, NameError):
            if first_error:
                # Log the first error as well, if there was one.
                self.__logger.debug(first_error)
            self.__logger.debug(traceback.format_exc())
            raise VREDPy.VREDModuleNotSupported(
                "vrGeometryTypes requires VRED >= 2021.2.0"
            )

    @property
    def vrdGeometryNode(self):
        """Return the VRED v2 API module vrdGeometryNode."""
        first_error = None
        try:
            # Attempt to return the module right away.
            return vrdGeometryNode
        except (ModuleNotFoundError, UnboundLocalError):
            # Module not found. Continue on to try to import.
            first_error = traceback.format_exc()

        try:
            from vrKernelServices import vrdGeometryNode

            return vrdGeometryNode
        except (ImportError, NameError):
            if first_error:
                # Log the first error as well, if there was one.
                self.__logger.debug(first_error)
            self.__logger.debug(traceback.format_exc())
            raise VREDPy.VREDModuleNotSupported(
                "vrdGeometryNode requires VRED >= 2021.2.0"
            )

    @property
    def vrdTransformNode(self):
        """Return the VRED v2 API module vrdTransformNode."""
        first_error = None
        try:
            # Attempt to return the module right away.
            return vrdTransformNode
        except (ModuleNotFoundError, UnboundLocalError):
            # Module not found. Continue on to try to import.
            first_error = traceback.format_exc()

        try:
            from vrKernelServices import vrdTransformNode

            return vrdTransformNode
        except (ImportError, NameError):
            if first_error:
                # Log the first error as well, if there was one.
                self.__logger.debug(first_error)
            self.__logger.debug(traceback.format_exc())
            raise VREDPy.VREDModuleNotSupported(
                "vrdTransformNode not supported with current version of VRED"
            )

    @property
    def vrdSwitchNode(self):
        """Return the VRED v2 API module vrdSwitchNode."""
        first_error = None
        try:
            # Attempt to return the module right away.
            return vrdSwitchNode
        except (ModuleNotFoundError, UnboundLocalError):
            # Module not found. Continue on to try to import.
            first_error = traceback.format_exc()

        try:
            from vrKernelServices import vrdSwitchNode

            return vrdSwitchNode
        except (ImportError, NameError):
            if first_error:
                # Log the first error as well, if there was one.
                self.__logger.debug(first_error)
            self.__logger.debug(traceback.format_exc())
            raise VREDPy.VREDModuleNotSupported(
                "vrdSwitchNode not supported with current version of VRED"
            )

    @property
    def vrdNode(self):
        """Return the VRED v2 API module vrdNode."""
        first_error = None
        try:
            # Attempt to return the module right away.
            return vrdNode
        except (ModuleNotFoundError, UnboundLocalError):
            # Module not found. Continue on to try to import.
            first_error = traceback.format_exc()

        try:
            from vrKernelServices import vrdNode

            return vrdNode
        except (ImportError, NameError):
            if first_error:
                # Log the first error as well, if there was one.
                self.__logger.debug(first_error)
            self.__logger.debug(traceback.format_exc())
            raise VREDPy.VREDModuleNotSupported("vrdNode requires VRED >= 2021.0.0")

    @property
    def vrdSceneplateNode(self):
        """Return the VRED v2 API module vrdSceneplateNode."""
        first_error = None
        try:
            # Attempt to return the module right away.
            return vrdSceneplateNode
        except (ModuleNotFoundError, UnboundLocalError):
            # Module not found. Continue on to try to import.
            first_error = traceback.format_exc()

        try:
            from vrKernelServices import vrdSceneplateNode

            return vrdSceneplateNode
        except (ImportError, NameError):
            if first_error:
                # Log the first error as well, if there was one.
                self.__logger.debug(first_error)
            self.__logger.debug(traceback.format_exc())
            raise VREDPy.VREDModuleNotSupported(
                "vrdSceneplateNode requires VRED >= 2021.0.0"
            )

    @property
    def vrdMaterialNode(self):
        """Return the VRED v2 API module vrdMaterialNode."""
        first_error = None
        try:
            # Attempt to return the module right away.
            return vrdMaterialNode
        except (ModuleNotFoundError, UnboundLocalError):
            # Module not found. Continue on to try to import.
            first_error = traceback.format_exc()

        try:
            from vrKernelServices import vrdMaterialNode

            return vrdMaterialNode
        except (ImportError, NameError):
            if first_error:
                # Log the first error as well, if there was one.
                self.__logger.debug(first_error)
            self.__logger.debug(traceback.format_exc())
            raise VREDPy.VREDModuleNotSupported(
                "vrdMaterialNode requires VRED >= 2023.0.0"
            )

    @property
    def vrdSurfaceNode(self):
        """Return the VRED v2 API module vrdSurfaceNode."""
        first_error = None
        try:
            # Attempt to return the module right away.
            return vrdSurfaceNode
        except (ModuleNotFoundError, UnboundLocalError):
            # Module not found. Continue on to try to import.
            first_error = traceback.format_exc()

        try:
            from vrKernelServices import vrdSurfaceNode

            return vrdSurfaceNode
        except (ImportError, NameError):
            if first_error:
                # Log the first error as well, if there was one.
                self.__logger.debug(first_error)
            self.__logger.debug(traceback.format_exc())
            raise VREDPy.VREDModuleNotSupported(
                "vrdSurfaceNode requires VRED >= 2021.2.0"
            )

    @property
    def vrdReferenceNode(self):
        """Return the VRED v2 API module vrdReferenceNode."""
        first_error = None
        try:
            # Attempt to return the module right away.
            return vrdReferenceNode
        except (ModuleNotFoundError, UnboundLocalError):
            # Module not found. Continue on to try to import.
            first_error = traceback.format_exc()

        try:
            from vrKernelServices import vrdReferenceNode

            return vrdReferenceNode
        except (ImportError, NameError):
            if first_error:
                # Log the first error as well, if there was one.
                self.__logger.debug(first_error)
            self.__logger.debug(traceback.format_exc())
            raise VREDPy.VREDModuleNotSupported(
                "vrdReferenceNode requires VRED >= 2021.0.0"
            )

    @property
    def vrdObject(self):
        """Return the VRED v2 API module vrdObject."""
        first_error = None
        try:
            # Attempt to return the module right away.
            return vrdObject
        except (ModuleNotFoundError, UnboundLocalError):
            # Module not found. Continue on to try to import.
            first_error = traceback.format_exc()

        try:
            from vrKernelServices import vrdObject

            return vrdObject
        except (ImportError, NameError):
            if first_error:
                # Log the first error as well, if there was one.
                self.__logger.debug(first_error)
            self.__logger.debug(traceback.format_exc())
            raise VREDPy.VREDModuleNotSupported("vrdObject requires VRED >= 2021.0.0")

    @property
    def vrdMaterial(self):
        """Return the VRED v2 API module vrdMaterial."""
        first_error = None
        try:
            # Attempt to return the module right away.
            return vrdMaterial
        except (ModuleNotFoundError, UnboundLocalError):
            # Module not found. Continue on to try to import.
            first_error = traceback.format_exc()

        try:
            from vrKernelServices import vrdMaterial

            return vrdMaterial
        except (ImportError, NameError):
            if first_error:
                # Log the first error as well, if there was one.
                self.__logger.debug(first_error)
            self.__logger.debug(traceback.format_exc())
            raise VREDPy.VREDModuleNotSupported("vrdMaterial requires VRED >= 2023.0.0")

    @property
    def vrSceneplateTypes(self):
        """Return the VRED v2 API module vrSceneplateTypes."""
        first_error = None
        try:
            # Attempt to return the module right away.
            return vrSceneplateTypes
        except (ModuleNotFoundError, UnboundLocalError):
            # Module not found. Continue on to try to import.
            first_error = traceback.format_exc()

        try:
            from vrKernelServices import vrSceneplateTypes

            return vrSceneplateTypes
        except (ImportError, NameError):
            if first_error:
                # Log the first error as well, if there was one.
                self.__logger.debug(first_error)
            self.__logger.debug(traceback.format_exc())
            raise VREDPy.VREDModuleNotSupported(
                "vrSceneplateTypes requires VRED >= 2021.0.0"
            )

    @property
    def vrUVTypes(self):
        """Return the VRED v2 API module vrUVTypes."""
        first_error = None
        try:
            # Attempt to return the module right away.
            return vrUVTypes
        except (ModuleNotFoundError, UnboundLocalError):
            # Module not found. Continue on to try to import.
            first_error = traceback.format_exc()

        try:
            from vrKernelServices import vrUVTypes

            return vrUVTypes
        except (ImportError, NameError):
            if first_error:
                # Log the first error as well, if there was one.
                self.__logger.debug(first_error)
            self.__logger.debug(traceback.format_exc())
            raise VREDPy.VREDModuleNotSupported("vrUVTypes requires VRED >= 2021.2.0")

    @property
    def vrBakeTypes(self):
        """Return the VRED v2 API module vrBakeTypes."""
        first_error = None
        try:
            # Attempt to return the module right away.
            return vrBakeTypes
        except (ModuleNotFoundError, UnboundLocalError):
            # Module not found. Continue on to try to import.
            first_error = traceback.format_exc()

        try:
            from vrKernelServices import vrBakeTypes

            return vrBakeTypes
        except (ImportError, NameError):
            if first_error:
                # Log the first error as well, if there was one.
                self.__logger.debug(first_error)
            self.__logger.debug(traceback.format_exc())
            raise VREDPy.VREDModuleNotSupported("vrBakeTypes requires VRED >= 2022.0.0")

    @property
    def vrdUVUnfoldSettings(self):
        """Return the VRED v2 API module vrdUVUnfoldSettings."""
        first_error = None
        try:
            # Attempt to return the module right away.
            return vrdUVUnfoldSettings
        except (ModuleNotFoundError, UnboundLocalError):
            # Module not found. Continue on to try to import.
            first_error = traceback.format_exc()

        try:
            from vrKernelServices import vrdUVUnfoldSettings

            return vrdUVUnfoldSettings
        except (ImportError, NameError):
            if first_error:
                # Log the first error as well, if there was one.
                self.__logger.debug(first_error)
            self.__logger.debug(traceback.format_exc())
            raise VREDPy.VREDModuleNotSupported(
                "vrdUVUnfoldSettings requires VRED >= 2021.2.0"
            )

    @property
    def vrdUVLayoutSettings(self):
        """Return the VRED v2 API module vrdUVLayoutSettings."""
        first_error = None
        try:
            # Attempt to return the module right away.
            return vrdUVLayoutSettings
        except (ModuleNotFoundError, UnboundLocalError):
            # Module not found. Continue on to try to import.
            first_error = traceback.format_exc()

        try:
            from vrKernelServices import vrdUVLayoutSettings

            return vrdUVLayoutSettings
        except (ImportError, NameError):
            if first_error:
                # Log the first error as well, if there was one.
                self.__logger.debug(first_error)
            self.__logger.debug(traceback.format_exc())
            raise VREDPy.VREDModuleNotSupported(
                "vrdUVLayoutSettings requires VRED >= 2021.2.0"
            )

    @property
    def vrdIlluminationBakeSettings(self):
        """Return the VRED v2 API module vrdIlluminationBakeSettings."""
        first_error = None
        try:
            # Attempt to return the module right away.
            return vrdIlluminationBakeSettings
        except (ModuleNotFoundError, UnboundLocalError):
            # Module not found. Continue on to try to import.
            first_error = traceback.format_exc()

        try:
            from vrKernelServices import vrdIlluminationBakeSettings

            return vrdIlluminationBakeSettings
        except (ImportError, NameError):
            if first_error:
                # Log the first error as well, if there was one.
                self.__logger.debug(first_error)
            self.__logger.debug(traceback.format_exc())
            raise VREDPy.VREDModuleNotSupported(
                "vrdIlluminationBakeSettings requires VRED >= 2022.0.0"
            )

    @property
    def vrdTextureBakeSettings(self):
        """Return the VRED v2 API module vrdTextureBakeSettings."""
        first_error = None
        try:
            # Attempt to return the module right away.
            return vrdTextureBakeSettings
        except (ModuleNotFoundError, UnboundLocalError):
            # Module not found. Continue on to try to import.
            first_error = traceback.format_exc()

        try:
            from vrKernelServices import vrdTextureBakeSettings

            return vrdTextureBakeSettings
        except (ImportError, NameError):
            if first_error:
                # Log the first error as well, if there was one.
                self.__logger.debug(first_error)
            self.__logger.debug(traceback.format_exc())
            raise VREDPy.VREDModuleNotSupported(
                "vrdTextureBakeSettings requires VRED >= 2022.0.0"
            )

    @property
    def vrdClearcoat(self):
        """Return the VRED v2 API module vrdClearcoat."""
        first_error = None
        try:
            # Attempt to return the module right away.
            return vrdClearcoat
        except (ModuleNotFoundError, UnboundLocalError):
            # Module not found. Continue on to try to import.
            first_error = traceback.format_exc()

        try:
            from vrKernelServices import vrdClearcoat

            return vrdClearcoat
        except (ImportError, NameError):
            if first_error:
                # Log the first error as well, if there was one.
                self.__logger.debug(first_error)
            self.__logger.debug(traceback.format_exc())
            raise VREDPy.VREDModuleNotSupported(
                "vrdClearcoat not supported with current version of VRED"
            )

    @property
    def vrAnimWidgets(self):
        """Return the VRED v1 API module vrAnimWidgets."""
        return vrAnimWidgets

    @property
    def vrVariantSets(self):
        """Return the VRED v1 API module vrVariantSets."""
        return vrVariantSets

    @property
    def vrNodeUtils(self):
        """Return the VRED v1 API module vrNodeUtils."""
        return vrNodeUtils

    @property
    def vrNodePtr(self):
        """Return the VRED v1 API module vrNodePtr."""
        return vrNodePtr

    @property
    def vrGeometryEditor(self):
        """Return the VRED v1 API module vrGeometryEditor."""
        return vrGeometryEditor

    @property
    def vrScenegraph(self):
        """Return the VRED v1 API module vrScenegraph."""
        return vrScenegraph

    @property
    def vrOptimize(self):
        """Return the VRED v1 API module vrOptimize."""
        return vrOptimize

    @property
    def vrVredUi(self):
        """Return the VRED v1 API module vrVredUi."""
        return vrVredUi

    @property
    def vrRenderSettings(self):
        """Return the VRED v1 API module vrRenderSettings."""
        return vrRenderSettings

    @property
    def vrFileIO(self):
        """Return the VRED v1 API module vrFileIO."""
        return vrFileIO

    @property
    def vrFileDialog(self):
        """Return the VRED v1 API module vrFileDialog."""
        return vrFileDialog

    @property
    def vrController(self):
        """Return the VRED v1 API module vrController."""
        return vrController

    #########################################################################################################
    # Static methods
    #########################################################################################################

    # -------------------------------------------------------------------------------------------------------
    # VRED API Versioning
    # -------------------------------------------------------------------------------------------------------

    @staticmethod
    def v1():
        """Return the VRED API version 1 string."""
        return VRED_API_V1

    @staticmethod
    def v2():
        """Return the VRED API version 2 string."""
        return VRED_API_V2

    @staticmethod
    def supported_api_versions():
        """Return the supported VRED API versions."""
        return SUPPORTED_VRED_API_VERSIONS

    @staticmethod
    def check_api_version(version):
        """
        Check if the given VRED APi version is supported.

        TODO change this to be a decorator function.

        :param version: The VRED API version to check.
        :type version: str

        :throws VREDPy.VREDPyError: If the given version is not supported.
        """

        if version not in VREDPy.supported_api_versions():
            raise VREDPy.VREDPyError(
                "Unsupported VRED API version '{}'. Supported versions are {}".format(
                    version,
                    ", ".join(SUPPORTED_VRED_API_VERSIONS),
                )
            )

    # -------------------------------------------------------------------------------------------------------
    # VRED API Types
    # -------------------------------------------------------------------------------------------------------

    @staticmethod
    def clip_type():
        """Return the Animation Clip type name."""
        return VRED_TYPE_CLIP

    @staticmethod
    def anim_type():
        """Return the Animation Wizard Clip type name."""
        return VRED_TYPE_ANIM

    #########################################################################################################
    # Public methods
    #########################################################################################################

    # -------------------------------------------------------------------------------------------------------
    # VRED API Node Types
    # -------------------------------------------------------------------------------------------------------
    def switch_node_type(self, api_version=VRED_API_V1):
        """
        Return the Switch node type for the specified api version.

        :param api_version: The VRED API version to get the type from.
        :type api_version: str (v1|v2)

        :return: The switch node type.
        :rtype: str (for v1) or class (for v2)
        """

        VREDPy.check_api_version(api_version)

        if api_version == VRED_API_V1:
            return NODE_TYPE_V1_SWITCH
        return self.vrdSwitchNode

    # -------------------------------------------------------------------------------------------------------
    # Objects
    # -------------------------------------------------------------------------------------------------------

    def get_id(self, obj):
        """
        Return the ID for the given object.

        :param obj: The object to get the ID for.
        :typeo obj: VRED object

        :return: The object ID.
        :rtype: int
        """

        if isinstance(obj, self.vrdNode):
            return obj.getObjectId()

        if isinstance(obj, self.vrNodePtr.vrNodePtr):
            return obj.getID()

        # Default to returning the object itself as the id if could not determine the id based
        # on object type.
        return obj

    def get_type_as_str(self, obj):
        """
        Determine the object type and return the string representation.

        :param obj: The object to get the type as string for.
        :type obj: VRED object
        """

        if not obj:
            return None

        if hasattr(obj, "getType"):
            return obj.getType()

        try:
            is_vrd_object = isinstance(obj, self.vrdObject)
        except:
            is_vrd_object = False

        if is_vrd_object:
            # Object is a VRED API v2 object.
            return type(obj).__name__

        # Object type not found. Log an error and just return None to not interrupt the user.
        try:
            obj_type = type(obj).__name__
            error_msg = "Object type '{}' not found.".format(obj_type)
        except:
            error_msg = "Object type not found."
        self.__logger.error(error_msg)

        return None

    # -------------------------------------------------------------------------------------------------------
    # Nodes
    # -------------------------------------------------------------------------------------------------------

    def get_root_node(self, api_version=VRED_API_V1):
        """
        Return the root node.

        Use the specified api version to get the root node.

        :param api_version: The VRED API version used to get the root node.
        :type api_version: str (v1|v2)
        """

        VREDPy.check_api_version(api_version)

        if api_version == VREDPy.v1():
            return self.vrScenegraph.getRootNode()
        else:
            try:
                return self.vrNodeService.getRootNode()
            except AttributeError:
                raise VREDPy.VREDFunctionNotSupported(
                    "vrNodeService.getRootNode() function not supported in current version of VRED."
                )

    def is_geometry_node(self, node):
        """
        Return True if the node is a geometry node.

        Do not include surface nodes.

        This method compatible with only VRED API v2.

        :param node: The node to check.
        :type node: vrNodePtr | vrdNode

        :return: True if the node is a geometry node, else False.
        :rtype: bool
        """

        if isinstance(node, self.vrdSurfaceNode):
            # Do not include surface nodes
            return False

        return isinstance(node, self.vrdGeometryNode)

    def get_nodes(self, items, api_version=VRED_API_V1):
        """
        Return a list of node objects.

        :param items: The list of items to convert to nodes. This list may contain one of:
            str - the node name
            int - the node id
            dict - the node data with required key "id"
            vrNodePtr - the node object (v1)
            vrdNode - the node object (v2)
        :type items: list
        :param api_version: The VRED API version to use for conversion. For v1, nodes of type
            vrNodePtr will be returned. For v2, nodes of type vrdNode will be returned.
        :type api_version: str

        :return: The list of nodes converted from the given items.
        :rtype: list<vrNodePtr> | list<vrdNode>
        """

        VREDPy.check_api_version(api_version)

        nodes = []
        if not items:
            return nodes

        if not isinstance(items, (list, tuple)):
            items = [items]

        for item in items:
            if isinstance(item, dict):
                item = item.get("id")

            node = None
            if isinstance(item, self.vrNodePtr.vrNodePtr):
                if api_version == VREDPy.v1():
                    node = item
                else:
                    node = self.vrNodeService.getNodeFromId(item.getID())
            elif isinstance(item, self.vrdNode):
                if api_version == VREDPy.v1():
                    node = self.vrNodePtr.toNode(item.getObjcetId())
                else:
                    node = item
            elif isinstance(item, int):
                if api_version == VREDPy.v1():
                    node = self.vrNodePtr.toNode(item)
                else:
                    node = vrNodeService.getNodeFromId(item)
            else:
                try:
                    if api_version == VREDPy.v1():
                        node = self.vrScenegraph.findNode(item)
                    else:
                        node = self.vrNodeService.findNode(item)
                except Exception:
                    pass

            if node:
                nodes.append(node)
            else:
                raise VREDPy.VREDPyError("Failed to convert {} to node".format(item))

        return nodes

    def get_geometry_nodes(self, root_node=None, has_mat_uvs=None, has_light_uvs=None):
        """
        Return all geometry nodes in the subtree of the root_node.

        Nodes within the subtree of the given root node will be checked. If no root node is given
        then the top root node will be used.

        :param root_node: The subtree of this root node will be checked. If None, the scene
            graph root node will be used.
        :type root_node: vrdNode

        :return: The list of geometry nodes.
        :rtype: list<vrdNode>
        """

        def _get_geometry_nodes(node, result, has_mat_uvs=None, has_light_uvs=None):
            """
            Recursive helper function to get geoemtry nodes.

            :param node: The current node.
            :type node: vrdNode
            :param has_mat_uvs: ...
            """

            if not node:
                return

            is_geom = VREDPy.is_geometry_node(node)

            if is_geom:
                if has_mat_uvs is None and has_light_uvs is None:
                    # Add geometry regardless of material/light UVs
                    result.append(node)
                elif has_mat_uvs is None and has_light_uvs is None:
                    # Add geometry based on both material/light UVs
                    if (
                        node.hasUVSet(self.vrUVTypes.MaterialUVSet) == has_mat_uvs
                        and node.hasUVSet(self.vrUVTypes.LightmapUVSet) == has_light_uvs
                    ):
                        result.append(node)
                elif has_mat_uvs is None:
                    # Add only geometry based on light UVs, ignore material UVs
                    if node.hasUVSet(self.vrUVTypes.LightmapUVSet) == has_light_uvs:
                        result.append(node)
                elif has_light_uvs is None:
                    # Add only geometry based on material UVs, ignore light UVs
                    if node.hasUVSet(self.vrUVTypes.MaterialUVSet) == has_mat_uvs:
                        result.append(node)

            for child in node.getChildren():
                _get_geometry_nodes(
                    child, result, has_mat_uvs=has_mat_uvs, has_light_uvs=has_light_uvs
                )

        root_node = root_node or self.get_root_node(api_version=VREDPy.v2())
        nodes = []
        _get_geometry_nodes(
            root_node, nodes, has_mat_uvs=has_mat_uvs, has_light_uvs=has_light_uvs
        )
        return nodes

    def get_hidden_nodes(
        self, root_node=None, ignore_node_types=None, api_version=VRED_API_V1
    ):
        """
        Return a list of the hidden nodes in the scene graph.

        If a node is hidden, all of its children are hidden but the node's children will
        not be included in the list of hidden nodes returned.

        :param root_node: The node to check subtree only for hidden nodes. If None, then
            the scene graph root node will be used to check all nodes.
        :param root_node: vrNodePtr | vrdNode
        :param ignore_node_types: A list of node types to exclude from the result. All children
            of these types of nodes will also be ignored (regardless of the child node type).
            This list of types must correspond to the `api_version`.
        :type ignore_node_types: list<str> (for v1) | list<class> (for v2)
        :param api_version: The VRED API version used to retrieve and return hidden node.
        :type api_version: str
        """

        VREDPy.check_api_version(api_version)

        ignore_node_types = ignore_node_types or []

        if root_node is None:
            nodes = [self.get_root_node(api_version=api_version)]
        else:
            nodes = [root_node]

        hidden = []
        while nodes:
            node = nodes.pop()

            if isinstance(node, self.vrNodePtr.vrNodePtr):
                # v1
                if node.getType() in ignore_node_types:
                    continue

                if not node.getActive():
                    hidden.append(node)
                else:
                    # Only check children if the parent is not hidden
                    for i in range(node.getNChildren()):
                        nodes.append(node.getChild(i))
            else:
                # v2
                if type(node) in ignore_node_types:
                    continue

                if not node.isVisible():
                    hidden.append(node)
                else:
                    # Only check children if the parent is not hidden
                    for child in node.getChildren():
                        nodes.append(child)

        return hidden

    def delete_nodes(self, nodes, force=False):
        """
        Delete the given nodes.

        :param nodes: The nodes to delete. The elements in the list must be uniform.
        :type nodes: list<vrNodePtr> | list<vrdNode>
        :param force: Applicable for v1 only. Force delete if true, else undeleteable nodes are
            also deleted. Default is false.
        :type force: bool
        """

        if not nodes:
            return

        # Check the first node to detect which api version to use to delete.
        # Assumes the list has uniform elements
        if isinstance(nodes[0], self.vrNodePtr.vrNodePtr):
            self.vrScenegraph.deleteNodes(nodes, force)

        elif isinstance(nodes[0], self.vrdNode):
            self.vrNodeService.removeNodes(nodes)

        else:
            raise VREDPy.VREDPyError("Not a node {}".format(nodes[0]))

    def set_to_b_side(self, nodes, b_side=True):
        """
        Set the given nodes to the B-Side.

        This method handles a list of v1 or v2 VRED APi nodes.

        :param nodes: THe list of nodes to set.
        :type nodes: list<vrNodePtr> | list<vrdNode>
        :param b_side: True to set to B-Side.
        :type b_side:bool
        """

        if not nodes:
            return

        for node in nodes:
            # Check if we're handling a v1 or v2 node object
            if isinstance(node, self.vrNodePtr.vrNodePtr):
                self.vrNodeUtils.setToBSide(node, b_side)
            elif isinstance(node, self.vrdGeometryNode):
                node.setToBSide(b_side)
            else:
                raise VREDPy.VREDPyError("Not a geometry node {}".format(node))

    def show_nodes(self, nodes):
        """
        Show the nodes.

        :param nodes: The nodes to show. The elements in the list must be uniform.
        :type nodes: list<vrNodePtr> | list<vrdNode>
        """

        if not nodes:
            return

        # Check the first node to detect which api version to use to delete.
        # Assumes the list has uniform elements
        if isinstance(nodes[0], self.vrNodePtr.vrNodePtr):
            self.vrScenegraph.showNodes(nodes)

        elif isinstance(nodes[0], self.vrdNode):
            for node in nodes:
                node.setVisibilityFlag(True)

        else:
            raise VREDPy.VREDPyError("Not a node {}".format(nodes[0]))

    def group_nodes(self, nodes):
        """
        Group the given nodes.

        Group the nodes by selecting all nodes, then calling the group selection method, and
        then finally deselecting all nodes.

        NOTE that this will create the group in the scene graph UI and select the text to edit
        the name of the group created.

        This method compatible with only VRED API v1.

        :param nodes: The nodes to group.
        :type nodes: list<vrNodePtr>
        """

        select = True
        self.vrScenegraph.selectNodes(nodes, select)
        self.vrScenegraph.groupSelection()
        self.vrScenegraph.deselectAll()

    # -------------------------------------------------------------------------------------------------------
    # Materials
    # -------------------------------------------------------------------------------------------------------

    def get_materials(self, items):
        """
        Return a list of material objects.

        :param items: The list of items to convert to materials. This list may contain
            material names (str), ids (int), or objects (vrdMaterial).
        :type items: list

        :return: The list of materials converted from the given items.
        :rtype: list<vrdMaterial>
        """

        materials = []
        if not items:
            return materials

        if not isinstance(items, (list, tuple)):
            items = [items]

        for item in items:
            if isinstance(item, dict):
                item = item.get("id")

            mat = None
            if isinstance(item, self.vrdMaterial):
                mat = item
            elif isinstance(item, int):
                mat = self.vrMaterialService.getMaterialFromId(item)
            else:
                try:
                    mat = self.vrMaterialService.findMaterial(item)
                except Exception:
                    pass

            if mat:
                materials.append(mat)
            else:
                raise VREDPy.VREDPyError(
                    "Failed to convert object {} to material".format(item)
                )

        return materials

    def find_materials(self, using_orange_peel=None, using_texture=None):
        """
        Return a list of materials matching the given parameters.

        :param using_orange_peel:
            True  - return materials that have the clearcoat property and have set to use
                    Orange Peel
            False - return materials that have the clearcoat property and have set to not
                    use Orange Peel
            None  - ignore this property (default)
        :type using_orange_peel: bool
        :param using_texture:
            True  - return materials that have the bump texture property and have set to use
                    texture
            False - return materials that have the clearcoat property and have set to not use
                    texture
            None  - ignore this property (default)
        :type using_texture: bool

        :return: The list of materials.
        :rtype: list<vrdMaterial>
        """

        mats = self.vrMaterialService.getAllMaterials()

        if using_orange_peel is None and using_texture is None:
            return mats

        result = []
        for mat in mats:
            # Check clearcoat orange peel property, if specified.
            if using_orange_peel is not None:
                try:
                    clearcoat = mat.getClearcoat()
                except AttributeError:
                    # This material does not have the clearcoat property. Do not accept it.
                    continue

                mat_supports_orange_peel = clearcoat.supportsOrangePeel()
                if not mat_supports_orange_peel:
                    # This material does not support the clearcoat property. Do not accept it.
                    continue

                clearcoat_off = clearcoat.getType() == self.vrdClearcoat.Type.Off
                if clearcoat_off:
                    # This material has clearcoat turned off. Do not accept it.
                    continue

                mat_using_orange_peel = clearcoat.getUseOrangePeel()
                if using_orange_peel != mat_using_orange_peel:
                    # This material clearcoat value does not match the desired value. Do not accept it.
                    continue

            # Check bump texture property, if specified.
            if using_texture is not None:
                try:
                    bump_texture = mat.getBumpTexture()
                except AttributeError:
                    bump_texture = None

                if not bump_texture or using_texture != bump_texture.getUseTexture():
                    continue

            # Material accepted, add it to the results list
            result.append(mat)

        return result

    # -------------------------------------------------------------------------------------------------------
    # Animation
    # -------------------------------------------------------------------------------------------------------

    def is_animation_clip(self, clip_node):
        """
        Return True if the clip is an Animation Clip.

        This method compatible with only VRED API v1.

        :param clip_node: The clip to check.
        :type clip_node: vrNodePtr
        """

        return clip_node.getType() == self.clip_type()

    def get_animation_clips(self, top_level_only=True, anim_type=VRED_TYPE_CLIP):
        """
        Return all animation clip nodes.

        This method compatible with only VRED API v1.

        :param top_level_only: True will return only the top-level animation clip nodes, else
            False will return all animation clip nodes. This only works with type 'AnimClip'.
        :type top_level_only: bool
        :param anim_type: The type of animation clip nodes to return.
        :type anim_type: str

        :return: The animation clip nodes.
        :rtype: list<vrNodePtr>
        """

        # TODO support multiple animation types to accept

        top_level_nodes = self.vrAnimWidgets.getAnimClipNodes()

        if top_level_only and anim_type == self.clip_type():
            return top_level_nodes

        # Recurse to get all child nodes
        nodes = []
        while top_level_nodes:
            node = top_level_nodes.pop()
            node_type = node.getType()
            num_children = node.getNChildren()

            if node_type == anim_type:
                nodes.append(node)

            for i in range(num_children):
                top_level_nodes.append(node.getChild(i))

        return nodes

    def get_empty_animation_clips(self):
        """
        Return all empty animation clips.

        This method compatible with only VRED API v1.

        :return: All empty animation clips.
        :rtype: list<vrNodePtr>
        """

        def _get_empty_clips(clip, empty_clips=None):
            """
            Recursive helper function to get all empty clip nodes.

            If the current clip is empty, addi to the list of empty clips.

            :param clip: The current clip to check if empty.
            :type clip: vrNodePtr
            :param empty_clips: The list of empty clips to append to.
            :type empty_emptys: list

            :return: True if the current clip is empty, else False.
            :rtype: bool
            """

            node_type = clip.getType()
            num_children = clip.getNChildren()

            is_empty = True
            if num_children > 0:
                # Recurse on all children to determine if this clip is empty or not.
                for i in range(num_children):
                    child = clip.getChild(i)
                    if child.getType() != self.clip_type():
                        # Child is not a clip - so this current clip is not empty.
                        # Recurse on the child, but do not alter the is_empty state of this clip, since
                        # we already know it is not empty.
                        is_empty = False
                        _get_empty_clips(child, empty_clips)
                    else:
                        # Recurse on the child clip, set the is_empty state of this clip to not empty,
                        # only if the child clip is also not empty.
                        if not _get_empty_clips(child, empty_clips):
                            is_empty = False

            if is_empty:
                if node_type == self.clip_type():
                    # Only add the clip if it is an Animation Clip
                    empty_clips.append(clip)
                return True
            return False

        top_level_clips = self.vrAnimWidgets.getAnimClipNodes()
        empty_clips = []
        for clip in top_level_clips:
            _get_empty_clips(clip, empty_clips)

        return empty_clips

    def get_empty_variant_set_groups(self):
        """
        Find all empty variant set groups.

        NOTE this does not work because the groups returned by getGroupedVariantSets does not
        include groups that are empty.
        """

        vset_groups = self.vrVariantSets.getGroupedVariantSets()

        empty_groups = []
        for vset_group_name, vsets in vset_groups.items():
            if not vsets:
                empty_groups.append(vset_group_name)

        return empty_groups

    # -------------------------------------------------------------------------------------------------------
    # Settings
    # -------------------------------------------------------------------------------------------------------

    def get_unfold_settings(
        self,
        iterations=1,
        prevent_border_intersections=True,
        prevent_triangle_flips=True,
        map_size=1024,
        room_space=0,
    ):
        """
        Return the settings for unfold.

        Holds settings for UV unfold with Unfold3D.

        Default settings are returned for decore unless specific values passed by parameters.

        :param iterations: Set the number of Optimize iterations being applied when unfolding
            UVs with Unfold3D. Default is 1.
                 -1 - Disables Optimize during Unfold.
                  0 - Enables Optimize only in case triangle flips or border intersections
                      happen during the Unfold.
                >=1 - Optimize also runs after the unfold.
        :type iterations: int
        :param map_size: Sets the texture map size (in pixels) for room space used by
            anti-border self intersection. Default is 1024 pixels.
        :type prevent_border_intersections: bool
        :param prevent_triangle_flips: Activate the anti-triangle flip algorithm. Default is
            True.
        :type prevent_triangle_flips: bool
        :type map_size: int
        :param prevent_border_intersections: Activate the anti-border self intersection
            algorithm. The room space parameter is taken into account for this. Default is
            True.
        :param room_space: Sets the room space in pixels, in relation to the map size. The room
            space is the minimum space allowed between borders within one island for the
            anti-border self intersection algorithm. This setting only has an effect if the
            anti-border self intersection is enabled (with prevent_border_intersections). Avoid
            large values, because it can slow down the unfold calculations and create
            distortion. Default is 0.
        :type room_space: int
        """

        settings = self.vrdUVUnfoldSettings()

        settings.setIterations(iterations)
        settings.setPreventBorderIntersections(prevent_border_intersections)
        settings.setPreventTriangleFlips(prevent_triangle_flips)
        settings.setMapSize(map_size)
        settings.setRoomSpace(room_space)

        return settings

    def get_layout_settings(
        self,
        resolution=256,
        iterations=1,
        pre_rotate_mode=None,
        pre_scale_mode=None,
        translate=True,
        rotate=False,
        rotate_step=90.0,
        rotate_min=0.0,
        rotate_max=360.0,
        island_padding=0.0,
        tile_padding=0.0,
        tiles_u=1,
        tiles_v=1,
        tile_assign_mode=None,
        box=QtGui.QVector4D(0.0, 1.0, 0.0, 1.0),
        post_scale_mode=None,
    ):
        """
        Return the settings for layout.

        Holds settings for UV layout (packing of UV islands in the UV space) with Unfold3D.

        Default settings are returned for decore unless specific values passed by parameters.

        :param resolution: Determines the resolution of the packing grid used to place UV
            islands next to each other in the UV space. Higher values are slower, but produce
            better results when there are a lot of smaller islands. Default 256.
        :type resolution: int
        :param iterations: Set the number of trials the packing algorithm will take to achieve
            the desired result. More iterations are slower, but can increase accuracy. Default
            1.
        :type iterations: int
        :param pre_rotate_mode: Sets how the islands are re-oriented in a pre-process phase
            before packing. Default vrUVTypes.PreRotateMode.YAxisToV
        :param pre_rotate_mode: vrUVTypes.PreRotateMode
        :param pre_scale_mode: Sets how the islands are rescaled in a pre-process phase before
            packing. Default vrUVTypes.PreScaleMode.Keep3DArea
        :type pre_scale_mode: vrUVTypes.PreScaleMode
        :param translate: Default True.
        :type translate:
        :param rotate: Set whether UV islands may be rotated during the packing process.
            Default False.
        :type rotate: bool
        :param rotate_step: Set rotation step for the optimization of island orientation. Only
            used if rotation optimization is enabled with
            vrdUVLayoutSettings.setRotate(enable). Rotation optimization begins at the minimum
            value, see vrdUVLayoutSettings.setRotateMin(rMinDeg), then progressively increases
            by the rotation step as necessary, up to the maximum value, see
            vrdUVLayoutSettings.setRotateMax(rMaxDeg). The angle step in degrees. Please note,
            rotate_step = 0.0 disables the rotation optimization. Small values incur slower
            packing speeds. Default 90 degrees.
        :type rotate_step: float
        :param rotate_min: Set the minimum allowable orientation for UV islands during the
            packing process. Only used if rotation is enabled with
            vrdUVLayoutSettings.setRotate(enable).
        :type rotate_min: float
        :param rotate_max: Set the maximum allowable orientation for UV islands during the
            packing process. Only used if rotation is enabled with
            vrdUVLayoutSettings.setRotate(enable).
        :type rotate_max: float
        :param island_padding: Set padding between islands in UV unit. Padding in UV unit.
            Value must be >= 0.0, negative values are clamped to 0.
        :type island_padding: float
        :param tile_padding: Set padding on top/left/right/bottom of the tiles in UV unit.
            Padding in UV unit. Value must be >= 0.0, negative values are clamped to 0.
            Default 0.0
        :type tile_padding: float
        :param tiles_u: Specify tiling to distribute islands to more than one tile. Default 1.
        :type tiles_u: int
        :param tiles_v: Specify tiling to distribute islands to more than one tile. Default 1.
        :type tiles_v: int
        :param tile_assign_mode: Set how islands are distributed to the available tiles. In
            VRED, this is the UV editor Island Distribution field. Default
            vrUVTypes.TileAssignMode.Distribute
        :type tile_assign_mode: vrUVTypes.TileAssignMode
        :param box: Set the UV space box in which the islands will be packed (packing region).
            Box as (U_min, U_max, V_min, V_max). In VRED, this is the UV Editor Packing Region
            U min/max, V min/max field. Default (0.0, 1.0, 0.0, 1.0).
        :type box: QtGui.QVector4D
        :param post_scale_mode: Sets how the packed islands are scaled into the box after
            packing. In VRED, this is the UV editor Scale Mode field. Default
            vrUVTypes.PostScaleMode.Uniform
        :type post_scale_mode: vrUVTypes.PostScaleMode
        """

        pre_rotate_mode = pre_rotate_mode or self.vrUVTypes.PreRotateMode.YAxisToV
        pre_scale_mode = pre_scale_mode or self.vrUVTypes.PreScaleMode.Keep3DArea
        tile_assign_mode = tile_assign_mode or self.vrUVTypes.TileAssignMode.Distribute
        post_scale_mode = post_scale_mode or self.vrUVTypes.PostScaleMode.Uniform

        settings = self.vrdUVLayoutSettings()

        settings.setBox(box)
        settings.setIslandPadding(island_padding)
        settings.setIterations(iterations)
        settings.setPostScaleMode(post_scale_mode)
        settings.setPreRotateMode(pre_rotate_mode)
        settings.setPreScaleMode(pre_scale_mode)
        settings.setResolution(resolution)
        settings.setRotate(rotate)
        settings.setRotateMax(rotate_max)
        settings.setRotateMin(rotate_min)
        settings.setRotateStep(rotate_step)
        settings.setTileAssignMode(tile_assign_mode)
        settings.setTilePadding(tile_padding)
        settings.setTilesU(tiles_u)
        settings.setTilesV(tiles_v)
        settings.setTranslate(translate)

        return settings

    def get_texture_bake_settings(
        self,
        hide_transparent_objects=True,
        external_reference_location=None,
        renderer=None,
        samples=128,
        share_lightmaps_for_clones=True,
        use_denoising=True,
        use_existing_resolution=False,
        min_resolution=64,
        max_resolution=256,
        texel_density=200.00,
        edge_dilation=2,
    ):
        """
        Return the settings for textures in baking.

        Default settings are returned for decore unless specific values passed by parameters.

        :param hide_tarnsparent_objects: Sets if transparent objects should be hidden. This
            option controls if objects with transparent materials will be hidden during the
            lightmap calculation process. When hidden, they do not have any effect on the
            light and shadow calculation. Default True.
        :type hide_tarnsparent_objects: bool
        :param external_reference_location: Sets an external reference location. The external
            reference location is a path to a folder were the lightmap texture will be stored
            after the baking is done. In that case the lightmap texture is externally
            referenced. If no external reference location is set, the lightmap texture will
            exist only within the project file. Default None.
        :type external_reference_location: str
        :param renderer: Sets which raytracing renderer is used to generate the lightmaps.
            Default vrBakeTypes.Renderer.CPURayTracing
        :type renderer: vrBakeTypes.Renderer
        :param samples: Sets the number of samples. The number of samples per pixel defines
            the quality of the lightmap. The higher the number, the better the quality but the
            longer the calculation. Default 128.
        :type samples: int
        :param share_lightmaps_for_clones: Sets if given clones will share the same lightmap or
            if separate lightmaps will be created for each clone. Default True.
        :type share_lightmaps_for_clones: bool
        :param use_denoising: Sets if denoising should be used or not. Denoising is a
            post-process of the final lightmap texture and tries to reduce noise based on AI
            algorithms. Default True.
        :type use_denoising: bool
        :param use_existing_resolution: Sets if an existing lightmap resolution should be kept.
            If the geometry already has a valid lightmap, its resolution is used for the new
            bake process. Default False.
        :type use_existing_resolution: bool
        :param min_resolution: Sets the minimum resolution for the lightmap.
            - Equal values for minimum and maximum resolution will enforce a fixed resolution.
            - Otherwise a resolution between minimum and maximum is automatically calculated.
        :type min_resolution: int
        :param max_resolution: Sets the maximum resolution for the lightmap.
            - Equal values for minimum and maximum resolution will enforce a fixed resolution.
            - Otherwise a resolution between minimum and maximum is automatically calculated.
        :type max_resolution: int
        :param texel_density: Sets the texel density in pixels per meter. The texel density is
            used for the automatic lightmap resolution calculation. The lightmap resolution
            will be calculated using this value and the object’s size as well as the covered UV
            space, clamped by the minimum and maximum resolution. Default 200.00
        :type texel_density: float
        :param edge_dilation: Sets the edge dilation in pixels. Sets the number of pixels the
            valid bake areas will be extended by. This is necessary to prevent the rendering of
            black seams at UV island borders. Default 2.
        :type edge_dilation: int
        """

        renderer = renderer or self.vrBakeTypes.Renderer.CPURayTracing

        settings = self.vrdTextureBakeSettings()

        settings.setEdgeDilation(edge_dilation)
        settings.setHideTransparentObjects(hide_transparent_objects)
        settings.setMaximumResolution(max_resolution)
        settings.setMinimumResolution(min_resolution)
        settings.setRenderer(renderer)
        settings.setSamples(samples)
        settings.setShareLightmapsForClones(share_lightmaps_for_clones)
        settings.setTexelDensity(texel_density)
        settings.setUseDenoising(use_denoising)
        settings.setUseExistingResoluiton(use_existing_resolution)
        if external_reference_location:
            settings.setExternalReferenceLocation(external_reference_location)

        return settings

    def get_illumination_bake_settings(
        self,
        ambient_occlusion_max_dist=3000.00,
        ambient_occlusion_min_dist=1.00,
        ambient_occlusion_weight=None,
        color_bleeding=False,
        direct_illumination_mode=None,
        indirect_illumination=True,
        indirections=1,
        lights_layer=-1,
        material_override=True,
        material_override_color=QtCore.Qt.white,
    ):
        """
        Return the settings for illumination in baking.

        Settings for texture baking with vrBakeService.bakeToTexture.

        Default settings are returned for decore unless specific values passed by parameters.

        :param ambient_occlusion_max_dist: Sets the ambient occlusion maximum distance. Sets
            the maximum distance of objects to be taken into account for the ambient occlusion
            calculation. Distance in mm. Default 3000.00
        :type ambient_occlusion_max_dist: float
        :param ambient_occlusion_min_dist: Sets the ambient occlusion minimum distance. Sets
            the minimum distance of objects to be taken into account for the ambient occlusion
            calculation. Distance in mm. Default 1.00
        :type ambient_occlusion_min_dist: float
        :param ambient_occlusion_weight: Sets the ambient occlusion weight mode. Sets how the
            ambient occlusion samples in the hemisphere above the calculation point are
            weighted. Default vrBakeTypes.AmbientOcclusionWeight.Unifrom
        :type ambient_occlusion_weight: vrBakeTypes.AmbientOcclusionWeight
        :param color_bleeding: Sets if color bleeding should be used. This affects the indirect
            illumination. If disabled the indirect illumination result is grayscale. Default
            False.
        :type color_bleeding: bool
        :param direct_illumination_mode: Sets the direct illumination mode. This mode defines
            the kind of data which will be baked. Default
            vrBakeTypes.DirectIlluminationMode.AmbientOcclusion
        :type direct_illumination_mode: vrBakeTypes.DirectIlluminationMode
        :param indirect_illumination: Sets if indirect illumination should be evaluated.
            Default True.
        :type indirect_illumination: bool
        :param indirections: Sets the number of indirections. Defines the number of calculated
            light bounces. Default 1.
        :type indirections: int
        :param lights_layer: Only available for texture baking. Sets if only lights from a
            specific layer should be baked. See vrdBaseLightNode.setBakeLayer(layer). For the
            bake layer of incandescence in emissive materials use API v1 vrFieldAccess. -1
            (default) means light layer setting is ignored, i.e. all lights are baked
            regardless of their layer setting. Value >= 0 means only lights with matching layer
            number are evaluated.
        :type lights_layer: int
        :param material_override: Sets if a global material override should be used. If
            enabled, all geometries will have a global diffuse material override during the
            bake calculation. Default True.
        :type material_override: bool
        :param material_override_color: Sets the color of the override material. Default white.
        :type material_override_color: QtGui.QColor

        :return: The settings for illumination in baking.
        :rtype: vrdIlluminationBakeSettings
        """

        direct_illumination_mode = (
            direct_illumination_mode
            or self.vrBakeTypes.DirectIlluminationMode.AmbientOcclusion
        )
        ambient_occlusion_weight = (
            ambient_occlusion_weight or self.vrBakeTypes.AmbientOcclusionWeight.Uniform
        )

        settings = self.vrdIlluminationBakeSettings()

        settings.setAmbientOcclusionMaximumDistance(ambient_occlusion_max_dist)
        settings.setAmbientOcclusionMinimumDistance(ambient_occlusion_min_dist)
        settings.setAmbientOcclusionWeight(ambient_occlusion_weight)
        settings.setColorBleeding(color_bleeding)
        settings.setDirectIlluminationMode(direct_illumination_mode)
        settings.setIndirectIllumination(indirect_illumination)
        settings.setIndirections(indirections)
        settings.setLightsLayer(lights_layer)
        settings.setMaterialOverride(material_override)
        settings.setMaterialOverideColor(material_override_color)

        return settings

    def get_decore_settings(
        self,
        resolution=1024,
        quality_steps=8,
        correct_face_normals=False,
        decore_enabled=False,
        decore_mode=None,
        sub_object_mode=None,
        transparent_object_mode=None,
    ):
        """
        Return settings for object decoring/optimization.

        Decoring removes redundant geometry that is inside other geometry, like screws and
        mountings inside a door covering. A virtual camera flies around the selected object,
        takes screen shots, and removes any non-visible geometry.

        Default settings are returned for decore unless specific values passed by parameters.

        :param resolution: Defines the resolution of the images taken. A higher resolution
            gives more precise results. Default 1024.
        :type resolution: int
        :param quality_steps: Defines the number of images taken during the analysis. A higher
            value gives more accurate results. Default 8.
        :type quality_steps: int
        :param correct_face_normals: If enabled, flips polygon normals pointing away from the
            camera, if they are encountered during the analysis. Default False.
        :type correct_face_normals: bool
        :param decore_enabled: Defines if decoring is enabled. Default False.
        :type decore_enabled: bool
        :param decore_mode: Defines the action to be taken, when geometry is determined to be
            inside another and non-visible. Default vrGeometryTypes.DecoreMode.Remove.
        :type decore_mode: vrGeometryTypes.DecoreMode
        :param sub_object_mode: Defines how sub objects are taken into account. Default
            vrGeometryTypes.DecoreSubObjectMode.Triangles.
        :type sub_object_mode: vrGeometryTypes.DecoreSubObjectMode
        :param transparent_object_mode: Defines how transparent objects should be handled.
            Default vrGeometryTypes.DecoreTransparentObjectMode.Ignore.
        :type transparent_object_mode: vrGeometryTypes.DecoreTransparentObjectMode

        :return: The decore settings.
        :rtype: vrdDecoreSettings
        """

        decore_mode = decore_mode or self.vrGeometryTypes.DecoreMode.Remove
        sub_object_mode = (
            sub_object_mode or self.vrGeometryTypes.DecoreSubObjectMode.Triangles
        )
        transparent_object_mode = (
            transparent_object_mode
            or self.vrGeometryTypes.DecoreTransparentObjectMode.Ignore
        )

        settings = self.vrdDecoreSettings()

        settings.setResolution(resolution)
        settings.setQualitySteps(quality_steps)
        settings.setCorrectFaceNormals(correct_face_normals)
        settings.setDecoreEnabled(decore_enabled)
        settings.setDecoreMode(decore_mode)
        settings.setSubObjectMode(sub_object_mode)
        settings.setTransparentObjectMode(transparent_object_mode)

        return settings<|MERGE_RESOLUTION|>--- conflicted
+++ resolved
@@ -51,13 +51,8 @@
     class VREDModuleNotSupported(VREDPyError):
         """Custom exception class for reporting VRED API modules that are not supported."""
 
-<<<<<<< HEAD
-    class VREDObjectTypeNotFound(VREDPyError):
-        """Custom exception class for reporting VRED object types that are not found."""
-=======
     class VREDFunctionNotSupported(Exception):
         """Custom exception class for reporting VRED API modules that are not supported."""
->>>>>>> 09b839a7
 
     def __init__(self, logger=None):
         """
