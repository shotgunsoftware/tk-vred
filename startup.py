--- conflicted
+++ resolved
@@ -184,18 +184,13 @@
         :param sw_version:
         :return: boolean, message
         """
-<<<<<<< HEAD
-        if re.search("Presenter", sw_version.product):
-            minimum_supported = self.minimum_supported_presenter_version
-=======
         if re.match("Presenter", sw_version.product):
             compare_version = self.minimum_supported_presenter_version
->>>>>>> 94888ce7
         else:
-            minimum_supported = self.minimum_supported_version
+            compare_version = self.minimum_supported_version
         try:
-            if int(sw_version.version.replace(".", "")) >= int(
-                str(minimum_supported).replace(".", "")
+            if int(compare_version.replace(".", "")) >= int(
+                str(self.minimum_supported_version).replace(".", "")
             ):
                 return True, ""
             else:
